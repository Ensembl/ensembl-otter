--- conflicted
+++ resolved
@@ -4,13 +4,9 @@
 
 use strict;
 
-<<<<<<< HEAD
-use Getopt::Long 'GetOptions';
 use List::Util 'max';
 use Try::Tiny;
 
-=======
->>>>>>> 716a30f6
 use Bio::Otter::Lace::Defaults;
 use Bio::Otter::Server::Config;
 
@@ -19,13 +15,7 @@
 
 $| = 1;
 
-<<<<<<< HEAD
 sub main {
-    $0 = 'otterlace';
-=======
-{
-    my $usage     = sub { exec('perldoc', $0) };
->>>>>>> 716a30f6
     my $dataset_name = undef;
     my $author    = undef;
     my $assembly  = undef;
@@ -60,10 +50,8 @@
     die "Can only perform on of < -delete | -expire | -interrupt >"
       if (!!$do_delete + !!$do_expire + !!$do_interrupt) > 1;
 
-<<<<<<< HEAD
-    my $cl = Bio::Otter::Lace::Defaults::make_Client();
-    my $ds = $cl->get_DataSet_by_name($dataset_name);
-    my $otter_db = $ds->get_cached_DBAdaptor;
+    my $ds = Bio::Otter::Server::Config->SpeciesDat->dataset($dataset_name);
+    my $otter_db = $ds->otter_dba;
 
     my $exit = 0;
 
@@ -173,10 +161,6 @@
         $do_delete, @lock_id_range) = @_;
 
     warn "Processing CONTIG_LOCKs\n";
-=======
-    my $ds = Bio::Otter::Server::Config->SpeciesDat->dataset($dataset_name);
-    my $otter_db = $ds->otter_dba;
->>>>>>> 716a30f6
 
     my $sql = q{
         SELECT l.contig_lock_id
