#!/usr/bin/perl -Tw
# Copyright [2018-2019] EMBL-European Bioinformatics Institute
#
# Licensed under the Apache License, Version 2.0 (the "License");
# you may not use this file except in compliance with the License.
# You may obtain a copy of the License at
#
#      http://www.apache.org/licenses/LICENSE-2.0
#
# Unless required by applicable law or agreed to in writing, software
# distributed under the License is distributed on an "AS IS" BASIS,
# WITHOUT WARRANTIES OR CONDITIONS OF ANY KIND, either express or implied.
# See the License for the specific language governing permissions and
# limitations under the License.


use warnings;
use LWP::UserAgent;
use HTTP::Request;
use strict;

BEGIN { use lib ($ENV{OTTER_PERL_INC} || q{}) =~ m{([^:]+)}g }
use SangerPaths qw{ core bioperl123 otter };
use Bio::Otter::Git qw{ :server_ensembl :match };

use Bio::Otter::Server::Support::Web;

sub get_fasta_sequence {
    my ($server) = @_;

    my $id = $server->require_argument('id');

    my @raw_id_array = split (',', $id);
    $id = "";
    foreach my $current_id (@raw_id_array) {
        if (index($current_id, '-') != -1) {
          $current_id =~ s/\.\d+//;
        }
        $id = $id . ',' . $current_id;
    }

    my @queries;
    my $query = 'http://www.ebi.ac.uk/Tools/dbfetch/dbfetch?format=fasta&style=raw&db=uniprotkb&id=';
    push @queries, $query;
    my $query = 'http://www.ebi.ac.uk/Tools/dbfetch/dbfetch?format=fasta&style=raw&db=refseqn&id=';
    push @queries, $query;
<<<<<<< HEAD
    $query = 'http://www.ebi.ac.uk/Tools/dbfetch/dbfetch?db=ena_sequence&format=fasta&style=raw&Retrieve=Retrieve&id=';
=======

    if (index($id, '-') != -1) {
      $id =~ s/\.\d+//;
    }

    $query = 'http://www.ebi.ac.uk/Tools/dbfetch/dbfetch?format=fasta&style=raw&db=uniprotkb&id='
      . $id;
>>>>>>> f32ca2ef
    push @queries, $query;

    my $response;
    my $concat_response = '';
    my $i = 0;
    while ($i < 3 || $id != '') {
        my @id_array = split (',', $id);
        $id = '';
        foreach my $current_id (@id_array) {
            if ((index $concat_response, $current_id) == -1) {
                warn "ID " . $current_id . "not found ";
                 $id = $id . ',' . $current_id;
            }
        }
        $response = fetch_ids_from_external_db($queries[$i] . $id);
        $concat_response = $concat_response . $response;
        $i++;
    }
    return $server->otter_wrap_response($concat_response);
}

sub fetch_ids_from_external_db {
    my ($query) = @_;
    my $result;
    $result = web_fetch($query);
    if ($result->is_success && substr($result->decoded_content, 0, 1) eq ">") {
      return $result->decoded_content;

    }
    return '';
}

sub web_fetch {
  my ($query) = @_;

  my $ua = LWP::UserAgent->new;
  my $req = HTTP::Request->new('GET', $query);
  return $ua->request($req);
}

Bio::Otter::Server::Support::Web->send_response(\&get_fasta_sequence);<|MERGE_RESOLUTION|>--- conflicted
+++ resolved
@@ -44,17 +44,8 @@
     push @queries, $query;
     my $query = 'http://www.ebi.ac.uk/Tools/dbfetch/dbfetch?format=fasta&style=raw&db=refseqn&id=';
     push @queries, $query;
-<<<<<<< HEAD
     $query = 'http://www.ebi.ac.uk/Tools/dbfetch/dbfetch?db=ena_sequence&format=fasta&style=raw&Retrieve=Retrieve&id=';
-=======
 
-    if (index($id, '-') != -1) {
-      $id =~ s/\.\d+//;
-    }
-
-    $query = 'http://www.ebi.ac.uk/Tools/dbfetch/dbfetch?format=fasta&style=raw&db=uniprotkb&id='
-      . $id;
->>>>>>> f32ca2ef
     push @queries, $query;
 
     my $response;
