--- conflicted
+++ resolved
@@ -1,4 +1,3 @@
-<<<<<<< HEAD
 #!/usr/bin/perl -Tw
 # Copyright [2018-2019] EMBL-European Bioinformatics Institute
 # 
@@ -13,10 +12,6 @@
 # WITHOUT WARRANTIES OR CONDITIONS OF ANY KIND, either express or implied.
 # See the License for the specific language governing permissions and
 # limitations under the License.
-
-=======
-#!/usr/bin/perl -Tw 
->>>>>>> f6147d12
 
 use strict;
 use warnings;
