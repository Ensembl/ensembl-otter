--- conflicted
+++ resolved
@@ -39,15 +39,11 @@
 dot_otter_etc="$dot_otter/etc"
 mkdir -p "$dot_otter_etc"
 
-<<<<<<< HEAD
-lib_path="/opt/local/lib"
-=======
 if [ -d "${OTTER_SWAC}/lib/gdk-pixbuf-2.0" ]; then
   lib_path="${OTTER_SWAC}/lib"
 else
   lib_path="/opt/local/lib"
 fi
->>>>>>> f6147d12
 
 # Create config file so that gdk-pixbuf can load
 # its bitmap image format loaders
@@ -56,7 +52,6 @@
 GDK_PIXBUF_MODULEDIR="${lib_path}/gdk-pixbuf-2.0/2.10.0/loaders" \
 gdk-pixbuf-query-loaders > "$GDK_PIXBUF_MODULE_FILE"
 
-<<<<<<< HEAD
 # Create config files for pango font handling library
 pango_module_file="$dot_otter_etc/pango.modules"
 export PANGO_RC_FILE="$dot_otter_etc/pangorc"
@@ -71,8 +66,6 @@
 find "${lib_path}" -name 'libpango*.dylib' -print0 \
 | xargs -0 pango-querymodules > "$pango_module_file"
 
-=======
->>>>>>> f6147d12
 # Need the X11 locale directory
 export XLOCALEDIR="${OTTER_SWAC}/share/X11/locale"
 
