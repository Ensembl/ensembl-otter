--- conflicted
+++ resolved
@@ -708,24 +708,14 @@
     } else {
         # we need to set up and show a SessionWindow
         my $zmap = $self->zmap_select;
-<<<<<<< HEAD
-        my $SessionWindow =
-            MenuCanvasWindow::SessionWindow->new(
-                $self->top_window->Toplevel,
-                '-zmap'           => $zmap,
-            );
-=======
-        my $zircon_context = $self->SpeciesListWindow->zircon_context;
 
         my $SessionWindow = MenuCanvasWindow::SessionWindow->in_Toplevel
           (# no Tk opts, because SessionWindow sets its own -title
            { init => { existing_zmap_select => $zmap,
-                       zircon_context => $zircon_context,
                        AceDatabase => $self->AceDatabase,
                        SequenceNotes => $self->SequenceNotes,
                        ColumnChooser => $self },
              from => $self->top_window });
->>>>>>> db136d94
 
         $self->SessionWindow($SessionWindow);
     }
