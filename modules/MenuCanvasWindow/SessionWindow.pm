--- conflicted
+++ resolved
@@ -65,11 +65,6 @@
     $self->minimum_scroll_bbox(0,0, 380,200);
     $self->flag_db_edits(1);
 
-<<<<<<< HEAD
-    $self->{_zmap} = $arg_hash{-zmap};
-
-=======
->>>>>>> db136d94
     return $self;
 }
 
@@ -2542,8 +2537,7 @@
 ### BEGIN: ZMap control interface
 
 sub zircon_context {
-    my ($self, @arg) = @_;
-    ($self->{'_zircon_context'}) = @arg if @arg;
+    my ($self) = @_;
     my $zircon_context =
         $self->{'_zircon_context'} ||=
         Zircon::TkZMQ::Context->new(
