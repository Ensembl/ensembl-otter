=head1 LICENSE

Copyright [2018-2022] EMBL-European Bioinformatics Institute

Licensed under the Apache License, Version 2.0 (the "License");
you may not use this file except in compliance with the License.
You may obtain a copy of the License at

     http://www.apache.org/licenses/LICENSE-2.0

Unless required by applicable law or agreed to in writing, software
distributed under the License is distributed on an "AS IS" BASIS,
WITHOUT WARRANTIES OR CONDITIONS OF ANY KIND, either express or implied.
See the License for the specific language governing permissions and
limitations under the License.

=cut

package Bio::Otter::ServerAction::Region;

use strict;
use warnings;

use Readonly;
use Try::Tiny;
use Lingua::EN::Inflect qw( A NUMWORDS );

use Bio::Otter::Lace::CloneSequence;
use Bio::Vega::ContigInfo;
use Bio::Vega::SliceLockBroker;
use Bio::Vega::Region;
use Bio::Vega::Tiler;
use Bio::Vega::Utils::Attribute qw( get_name_Attribute_value );

use base 'Bio::Otter::ServerAction';

=head1 NAME

Bio::Otter::ServerAction::Region - server requests on a region

=head1 CONSTRUCTOR

=cut

Readonly my @SLICE_REQUIRED_PARAMS => qw(
    dataset
    cs
    csver
    chr
    start
    end
);


=head2 new_with_slice

=cut

sub new_with_slice {
    my ($pkg, $server) = @_;

    my $self = $pkg->new($server);

    my $params = $server->require_arguments(@SLICE_REQUIRED_PARAMS);
    my $slice = $self->_get_requested_slice($params);
    $self->slice($slice);

    return $self;
}

sub _get_requested_slice {
    my ($self, $params) = @_;

    my $strand  = 1;

    return $self->server->otter_dba->get_SliceAdaptor->fetch_by_region(
        $params->{cs},
        $params->{chr},
        $params->{start},
        $params->{end},
        $strand,
        $params->{csver}
        );
}


=head1 METHODS

=head2 get_assembly_dna

=cut

sub get_assembly_dna {
    my $self = shift;

    my $slice = $self->slice;
    my $output = {
        dna => $slice->seq,
    };

    return $output;
}


=head2 get_region

=cut

sub get_region {
    my $self = shift;

    my $slice = $self->slice;

    my $region = Bio::Vega::Region->new_from_otter_db(
        slice         => $slice,
        server_action => $self,
        );

    my $serialised_region = $self->serialise_region($region);
    return $serialised_region;
}


=head2 DE_region

Server-side generation of the "DE line" text, previously available in
the EditWindow::Clone window and generated client-side by
C<<$Assembly->generate_description_for_clone>> .

=cut

sub DE_region {
    my ($self) = @_;

    my $slice = $self->slice;

    my $GA   = $slice->adaptor->db->get_GeneAdaptor;
    my @loci = @{ $GA->fetch_all_by_Slice_untruncated($slice) };
    for (my $i = 0; $i < @loci;) {
        if ($loci[$i]->source eq 'havana') {
            $i++;
        }
        else {
            # Remove non-havana genes
            splice @loci, $i, 1;
        }
    }

    my @keywords;
    my $novel_gene_count      = 0;
    my $part_novel_gene_count = 0;
    my @DEline;

    # Loop through the loci in 5' -> 3' order
    foreach my $gene (sort {$a->start <=> $b->start} @loci) {
        my $gene_result = $self->_DE_gene($gene,
                                          $slice->length,
                                          sub { $novel_gene_count++ },
                                          sub { $part_novel_gene_count++ }
            );
        next unless $gene_result;
        push @keywords, @{$gene_result->{keywords}};
        push @DEline,   $gene_result->{DE_line} if $gene_result->{DE_line};
    }

    if ($novel_gene_count) {
        if ($novel_gene_count == 1) {
            push @DEline, "a novel gene";
        }
        else {
            push @DEline, NUMWORDS($novel_gene_count) . " novel genes";
        }
    }

    if ($part_novel_gene_count) {
        if ($part_novel_gene_count == 1) {
            push @DEline, "part of a novel gene";
        }
        else {
            push @DEline, "parts of " . NUMWORDS($part_novel_gene_count) . " novel genes";
        }
    }

    my $final_line = 'Contains';
    if (@DEline == 0) {
        $final_line .= ' no genes.';
    }
    else {
        for (my $i = 0; $i < @DEline; $i++) {
            my $join = ';';
            if ($i == 0) {
                $join = '';
            }
            elsif ($i == $#DEline) {
                $join = '; and';
            }
            $final_line .= "$join $DEline[$i]";
        }
        $final_line .= '.';
    }

    return {
        keywords    => join("\n", @keywords),
        description => $final_line,
    };
}

sub _DE_gene {  ## no critic (Subroutines::ProhibitExcessComplexity)

    my ($self, $gene, $slice_length, $inc_novel, $inc_part_novel) = @_;

    my $gene_name = get_name_Attribute_value($gene);
    $gene_name //= $gene->stable_id;

    my $desc = $gene->description;
    return unless $desc;
    return if     $desc =~ /artefact|artifact/i;

    my $line = '';
    my @keywords;

    # Is all of the gene in the slice?
    if ($gene->start < 1 and $gene->end > $slice_length) {
        $line = 'an internal part of ';
    }
    elsif ($gene->start < 1 and $gene->end <= $slice_length) {
        my $end = $gene->strand == 1 ? q{3'} : q{5'};
        $line = "the $end end of ";
    }
    elsif ($gene->start >= 1 and $gene->end > $slice_length) {
        my $end = $gene->strand == 1 ? q{5'} : q{3'};
        $line = "the $end end of ";
    }

  DESC_SWITCH: {

      # Patterns for clone accession or clone name based gene names
      my $clone_accession = qr{^[A-Z]{1,2}\d{5,6}(\.\d{1,3})?$};
      my $clone_name      = qr{^[A-Z]{1,2}\d{1,3}-?\d{1,3}[A-Z]\d{1,3}(\.\d{1,3})?$};

      if ($desc =~ /novel\s+(protein|transcript|gene)\s+similar/i) {
          $line .= "the gene for " . A($desc);
          last DESC_SWITCH;
      }
      if (($desc =~ /(novel|putative) (protein|transcript|gene)/i)) {
          if ($desc =~ /(zgc:\d+)/) {
              $line .= "a gene for a novel protein ($1)";
          }
          else {
              $line ? &$inc_part_novel : &$inc_novel;
              $line = '';       # don't want to cause anything to be added to DE_line array here
          }
          last DESC_SWITCH;
      }
      if ($desc =~ /pseudogene/i) {
          if (   $gene_name !~ /$clone_accession/
                 && $gene_name !~ /$clone_name/)
          {
              $line .= A($desc) . ' ' . $gene_name;
          }
          else {

              # in a pseudogene named after its clones,
              # locusname is not interesting
              $line .= A($desc);
          }
          last DESC_SWITCH;
      }
      if ($gene_name !~ /\.\d/) {
          $line .= "the $gene_name gene for $desc";
          push @keywords, $gene_name;
          last DESC_SWITCH;
      }
      {
          # DEFAULT
          $line .= "a gene for " . A($desc);
      }
    } # DESC_SWITCH

    return { DE_line => $line, keywords => \@keywords };
}


=head2 write_region

Input: region data, author, locknums.

Output: updated region, or error.

=cut

sub write_region {
    my ($self) = @_;

    my $server = $self->server;

    my ($action, $serialised_output);
    try {
        $action = 'init';
        $server->require_method('POST');
        my $slb = $self->_slice_lock_broker(1);
        # author is checked against the locks by the broker.
        # we don't check source hostname: sessions do sometimes move around.

        $action = 'lock';
        my $current_region;
        $slb->exclusive_work # do lock, write and commit; or rollback
          (sub {
               $action = 'locked';
               $current_region = $self->_write_region_exclusive(\$action, $slb);
           });

        $action = 're-serialise';
        $serialised_output = $self->serialise_region($current_region);

    } catch {
        chomp;
        die "Writing region failed to $action \[$_]";
    };
    return $serialised_output;
}

sub _write_region_exclusive { # runs under $slb->exclusive_work
    my ($self, $action_sref, $slb) = @_;
    my $server = $self->server;

    $$action_sref = 'convert XML to otter';
    my $xml_string = $server->require_argument('data');
    my $new_region = $self->deserialise_region($xml_string);

    $$action_sref = 'compare assemblies'; # compare XML assembly with database assembly
    my $db_region = $self->_fetch_db_region($new_region);
    my $ci_hash   = $self->_compare_region_create_ci_hash($new_region, $db_region);

    $$action_sref = 'locks check';
    $slb->assert_bumped($db_region->slice);

    $$action_sref = 'write';
    my $time_now = do {
        my ($first_lock) = $slb->locks;
        # everything that needs saving should use this timestamp:
        $first_lock->ts_activity;
    };

    my $author_obj = $slb->author;
    my $odba = $self->server->otter_dba();

    # update all contig_info and contig_info_attrib
    while (my ($contig_name, $pair) = each %$ci_hash) {
        my ($db_ctg_slice, $xml_ci_attribs) = @$pair;
        warn "Ignoring contig info-attrib for '$contig_name'\n";
    }

    ## strip_incomplete_genes for the xml genes
    my @new_genes = $new_region->genes;
    $self->_strip_incomplete_genes(\@new_genes);

    my $db_slice = $db_region->slice;

    ##fetch database genes and compare to find the new/modified/deleted genes
    warn "Fetching database genes for comparison...\n";
    my $ga =  $db_slice->adaptor->db->get_GeneAdaptor();
    my $db_genes = $ga->fetch_all_by_Slice($db_slice) || [];
    $self->_strip_incomplete_genes($db_genes);
    warn "Comparing " . scalar(@$db_genes) . " old to " . scalar(@new_genes) . " new gene(s)...\n";

    my $gene_adaptor = $odba->get_GeneAdaptor;
    warn "Attaching gene to slice \n";

    my @changed_genes;
    foreach my $gene (@new_genes) {
        # attach gene and its components to the right slice
        $gene->slice($db_slice);
        # update author in gene and transcript
        $gene->gene_author($author_obj);
        foreach my $tran (@{ $gene->get_all_Transcripts }) {
            $tran->slice($db_slice);
            $tran->transcript_author($author_obj);
        }
        foreach my $exon (@{ $gene->get_all_Exons }) {
            $exon->slice($db_slice);
        }
        # update all gene and its components in db (new/mod)
        $gene->is_current(1);

        $slb->assert_bumped($gene->slice);
        if ($gene_adaptor->store($gene, $time_now)) {
            push(@changed_genes, $gene);
        }
    }
    warn "Updated " . scalar(@changed_genes) . " genes\n";

    my %stored_genes_hash = map {$_->stable_id, $_} @new_genes;

    my $del_count = 0;
    foreach my $dbgene (@$db_genes) {
        next if $stored_genes_hash{$dbgene->stable_id};

        ##attach gene and its components to the right slice
        $dbgene->slice($db_slice);
        ##update author in gene and transcript
        $dbgene->gene_author($author_obj);
        foreach my $tran (@{ $dbgene->get_all_Transcripts }) {
            $tran->slice($db_slice);
            $tran->transcript_author($author_obj);
        }
        foreach my $exon (@{ $dbgene->get_all_Exons }) {
            $exon->slice($db_slice);
        }
        ##update all gene and its components in db (del)

        # Setting is_current to 0 will cause the store method to delete it.
        $dbgene->is_current(0);
        $slb->assert_bumped($dbgene->slice);
        $gene_adaptor->store($dbgene, $time_now);
        $del_count++;
        warn "Deleted gene " . $dbgene->stable_id . "\n";
    }
    warn "Deleted $del_count Genes\n" if ($del_count);

    my $ab = $odba->get_AnnotationBroker();

    # Because exons are shared between transcripts, genes and gene versions
    # setting which are current is not simple
    #$ab->set_exon_current_flags($db_genes, \@new_genes);

    ##update feature_sets
    ##SimpleFeatures - deletes old features(features not in xml)
    ##and stores the current featues in databse(features in xml)
    my @new_simple_features = $new_region->seq_features;
    my $sfa                 = $odba->get_SimpleFeatureAdaptor;
    my $db_simple_features  = $sfa->fetch_all_by_Slice($db_slice);

    my ($delete_sf, $save_sf) = $ab->compare_feature_sets($db_simple_features, \@new_simple_features);
    foreach my $del_feat (@$delete_sf) {
        $slb->assert_bumped($del_feat->slice);
        $sfa->remove($del_feat);
    }
    warn "Deleted " . scalar(@$delete_sf) . " SimpleFeatures\n";
    foreach my $new_feat (@$save_sf) {
        $new_feat->slice($db_slice);
        $slb->assert_bumped($new_feat->slice);
        $sfa->store($new_feat);
    }
    warn "Saved " . scalar(@$save_sf) . " SimpleFeatures\n";

    ##assembly_tags are not taken into account here, as they are not part of annotation nor versioned ,
    ##but may be required in the future
    ##fetch a new slice, and convert this new_slice to xml so that
    ##the response xml has all the above changes done in this session

    # Pass on to the xml generator the set of changed genes, and
    # all simple features
    my $current_region =  Bio::Vega::Region->new(
            slice         => $db_slice,
            server_action => $self,
            );
    $current_region->genes(@changed_genes);
    $current_region->seq_features(@new_simple_features);
    $current_region->fetch_species;
    $current_region->fetch_CloneSequences;

    return $current_region;
}

sub _slice_lock_broker {
    my ($self, $add_locknums) = @_;
    die unless defined $add_locknums;
    my $server = $self->server;

    my @lockp;
    if ($add_locknums) {
        my $locknums   = $server->require_argument('locknums');
        my @locknum = split ',', $locknums;
        @lockp = (-lockid => \@locknum);
    }

    my $slb = Bio::Vega::SliceLockBroker->new
      (-author => $server->make_Author_obj,
       -adaptor => $server->otter_dba,
       @lockp);

    return $slb;
}

sub _fetch_db_region {
    my ($self, $new_region) = @_;

    my $odba = $self->server->otter_dba;
    my $new_slice = $new_region->slice;

    my $db_slice = $odba->get_SliceAdaptor()->fetch_by_region(
        $new_slice->coord_system->name,
        $new_slice->seq_region_name,
        $new_slice->start,
        $new_slice->end,
        $new_slice->strand,
        $new_slice->coord_system->version,
        );

    my $db_region = Bio::Vega::Region->new;
    $db_region->slice($db_slice);

<<<<<<< HEAD
    my @db_tiles = sort { $a->from_start() <=> $b->from_start() } @{ $db_slice->project('seqlevel') };
=======
     if ($new_slice->coord_system->name eq "primary_assembly") { # we don't need clone sequences build when we have primary assembly
      return $db_region;
    }
    
    my @db_tiles = sort { $a->from_start() <=> $b->from_start() } @{ $db_slice->project('contig') };
>>>>>>> 14940e29

    my @db_clone_sequences;
    foreach my $tile ( @db_tiles ) {
        my $ctg_slice = $tile->to_Slice;

        my $cs = Bio::Otter::Lace::CloneSequence->new;
        $cs->chr_start(    $tile->from_start + $new_slice->start - 1 );
        $cs->chr_end(      $tile->from_end   + $new_slice->start - 1 );
        $cs->contig_start( $ctg_slice->start  );
        $cs->contig_end(   $ctg_slice->end    );
        $cs->contig_strand($ctg_slice->strand );

        my $ci = Bio::Vega::ContigInfo->new( -slice => $ctg_slice );
        $cs->ContigInfo($ci);

        push @db_clone_sequences, $cs;
    }
    $db_region->clone_sequences(@db_clone_sequences);

    return $db_region;
}

sub _compare_region_create_ci_hash {
    my ($self, $new_region, $db_region) = @_;

    my %contig_info_hash;
    if (!$new_region->clone_sequences || !$db_region->clone_sequences) { # with primary assembly we have created empty clone sequences 
        return \%contig_info_hash;                                       # for display proposes, that should be ignored on save
    }
   
    if (!$db_region->slice) {
        return \%contig_info_hash;
    }
    
    my $db_slice = $db_region->slice;

    my @new_clone_sequences = $new_region->clone_sequences;
    my @db_clone_sequences  = $db_region->clone_sequences;

    if (@db_clone_sequences != @new_clone_sequences) {
        die "The numbers of tiles in new_region and DB_region do not match";
    }

    for (my $i = 0; $i < @db_clone_sequences; $i++) {

        my $db_asm_start = $db_clone_sequences[$i]->chr_start();
        my $db_asm_end   = $db_clone_sequences[$i]->chr_end();
        my $db_ctg_slice = $db_clone_sequences[$i]->ContigInfo->slice();

        my $new_asm_start  = $new_clone_sequences[$i]->chr_start();
        my $new_asm_end    = $new_clone_sequences[$i]->chr_end();
        my $new_ctg_slice  = $new_clone_sequences[$i]->ContigInfo->slice();
        my $new_ci_attribs = $new_clone_sequences[$i]->ContigInfo->get_all_Attributes();

        if($db_asm_start != $new_asm_start) {
            die "In tile number $i 'asm_start' is different (new_value='$new_asm_start', db_value='$db_asm_start') ";
        }

        if($db_asm_end != $new_asm_end) {
            die "In tile number $i 'asm_end' is different (new_value='$new_asm_end', db_value='$db_asm_end') ";
        }

        foreach my $method (qw{ seq_region_name start end strand }) {
            my $db_value  = $db_ctg_slice->$method();
            my $new_value = $new_ctg_slice->$method();
            if ($db_value ne $new_value) {
                die "In tile number $i '$method' is different (new_value='$new_value', db_value='$db_value') ";
            }
        }

        ## hash the [db_contig, new_ci_attribs] pairs
        # previously, for saving the attributes after the locks are obtained
        # now just warn that they are ignored
        $contig_info_hash{$new_ctg_slice->seq_region_name()} = [ $db_ctg_slice, $new_ci_attribs ];
    }

    return \%contig_info_hash;
}


sub _strip_incomplete_genes {
    my ($self, $gene_list) = @_;

    for (my $i = 0 ; $i < @$gene_list ;) {
        my $gene = $gene_list->[$i];
        if ($gene->truncated_flag) {
            my $gene_name = get_name_Attribute_value($gene);
            warn "Splicing out incomplete gene '$gene_name'\n";
            splice(@$gene_list, $i, 1);
            next;
        } else {
            $i++;
        }
    }
    return;
}


=head2 lock_region

Input: region, author, hostname, client.

Output: error or { locknums => $txt }.

=cut

sub lock_region {
    my ($self) = @_;

    my $server = $self->server;

    my $client = $server->param('client') || $server->cgi->user_agent;
    substr($client, 35) = '...' ## no critic (BuiltinFunctions::ProhibitLvalueSubstr)
      if length($client) > 38; # keep -intent short

    my $cl_host = $server->best_client_hostname;

    my ($lock_token, $action);
    try {
        $action = 'init';
        $server->require_method('POST');
        my $slb = $self->_slice_lock_broker(0);
        $slb->client_hostname($cl_host);

        $action = 'pre-lock';
        $slb->lock_create_for_Slice
          (-slice => $self->slice,
           -intent => "lock_region for $client");

        $action = 'locking';
        $slb->exclusive_work(sub {}); # do lock and commit, or rollback

        $action = 'output';
        my @dbID = map { $_->dbID } $slb->locks;
        $lock_token = { locknums => join ',', @dbID };
    } catch {
        chomp;
        die "Locking slice failed during $action \[$_]";
    };

    return $lock_token;
}


=head2 unlock_region

Input: locknums.

Output: error, or { unlocked => $locknums1, already => $locknums2 }

When the C<locknums> contains multiple locks, they must be compatible
within the SliceLockBroker together i.e. have the same author and
host.

=cut

sub unlock_region {
    my ($self) = @_;
    my $server = $self->server;

    my (%out, $action);
    try {
        $action = 'init';
        $server->require_method('POST');
        my $slb_all = $self->_slice_lock_broker(1);

        $action = 'checking locks';
        my @already = grep { ! $_->is_held } $slb_all->locks;
        my @locked  = grep {   $_->is_held } $slb_all->locks;

        $action = 'to unlock slice';
        if (@locked) {
            my $slb_locked = $self->_slice_lock_broker(0);
            $slb_locked->locks(@locked);
            my $unlock_fail = $slb_locked->exclusive_work(sub {}, 1);
            die $unlock_fail if $unlock_fail;
        }

        $action = 'output';
        $out{unlocked} = join ',', map { $_->dbID } @locked if @locked;
        $out{already} = join ',', map { $_->dbID } @already if @already;
        die "Nothing happened" unless keys %out;

    } catch {
        chomp;
        die "Failed $action \[$_]";
    };

    return \%out;
}

### Null serialisation & deserialisation methods

sub serialise_region {
    my ($self, $region) = @_;
    return $region;
}

sub deserialise_region {
    my ($self, $region) = @_;
    return $region;
}

### Accessors

sub server {
    return shift->{_server};
}

sub slice {
    my ($self, @args) = @_;
    ($self->{_slice}) = @args if @args;
    return $self->{_slice};
}

=head1 AUTHOR

Ana Code B<email> anacode@sanger.ac.uk

=cut

1;<|MERGE_RESOLUTION|>--- conflicted
+++ resolved
@@ -501,15 +501,12 @@
     my $db_region = Bio::Vega::Region->new;
     $db_region->slice($db_slice);
 
-<<<<<<< HEAD
-    my @db_tiles = sort { $a->from_start() <=> $b->from_start() } @{ $db_slice->project('seqlevel') };
-=======
-     if ($new_slice->coord_system->name eq "primary_assembly") { # we don't need clone sequences build when we have primary assembly
+
+    if ($new_slice->coord_system->name eq "primary_assembly") { # we don't need clone sequences build when we have primary assembly
       return $db_region;
     }
     
     my @db_tiles = sort { $a->from_start() <=> $b->from_start() } @{ $db_slice->project('contig') };
->>>>>>> 14940e29
 
     my @db_clone_sequences;
     foreach my $tile ( @db_tiles ) {
