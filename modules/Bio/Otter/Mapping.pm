=head1 LICENSE

Copyright [2018-2019] EMBL-European Bioinformatics Institute

Licensed under the Apache License, Version 2.0 (the "License");
you may not use this file except in compliance with the License.
You may obtain a copy of the License at

     http://www.apache.org/licenses/LICENSE-2.0

Unless required by applicable law or agreed to in writing, software
distributed under the License is distributed on an "AS IS" BASIS,
WITHOUT WARRANTIES OR CONDITIONS OF ANY KIND, either express or implied.
See the License for the specific language governing permissions and
limitations under the License.

=cut


### Bio::Otter::Mapping

package Bio::Otter::Mapping;

use XML::Simple;

use strict;
use warnings;

use Carp;
use Bio::Otter::Lace::Client;
sub _equiv_new { ## no critic (Subroutines::RequireArgUnpacking)
    require Bio::Otter::Mapping::Equiv;
    return Bio::Otter::Mapping::Equiv->new(@_);
}

sub _map_new { ## no critic (Subroutines::RequireArgUnpacking)
    require Bio::Otter::Mapping::Map;
    return Bio::Otter::Mapping::Map->new(@_);
}

sub new_from_otter {
    my ($pkg, $dataset, $csver_remote, $chr, $start, $end) = @_;
    if (defined $dataset && defined $csver_remote) {
        # get the mapping from the Otter server
        require Bio::Otter::Lace::Defaults;
        my $client = Bio::Otter::Lace::Defaults::make_Client();
        my $mapping_xml = $client->otter_response_content(
            'GET', 'get_mapping', {
<<<<<<< HEAD
                dataset   => $dataset,
                cs        => $csver_remote,
                chr       => $chr,
                start     => $start,
                end       => $end,
                'author'  => Bio::Otter::Lace::Client->author,
=======
                dataset => $dataset,
                cs      => $csver_remote,
                chr     => $chr,
                start   => $start,
                end     => $end,
                'author'=> $client->author,
>>>>>>> f6147d12
            });
        my $mapping = $pkg->new_from_xml($mapping_xml);
        return $mapping;
    }
    if (! defined $dataset && ! defined $csver_remote) {
        my $mapping = _equiv_new('-chr' => $chr);
        return $mapping;
    }
    if (defined $dataset) {
        die "&new_from_otter: the '--dataset' parameter requires the '--csver_remote' parameter";
    }
    if (defined $csver_remote) {
        die "&new_from_otter: the '--csver_remote' parameter requires the '--dataset' parameter";
    }
    die "&new_from_otter: bug: should not reach this line";
}

sub new_from_xml {
    my ($pkg, $xml) = @_;

    local $XML::Simple::PREFERRED_PARSER = 'XML::Parser';
    # configure expat for speed, also used in Bio::Vega::XML::Parser

    my $data =
        XMLin($xml,
              ForceArray => [ qw( map maplet ) ],
              KeyAttr => {
              },
        );
    my $type = $data->{type};
    die "missing mapping type" unless $type;

    return
        ( ! $type ) ? die "missing mapping type" :
        ( $type eq 'none'  ) ? die "there is no mapping" :
        ( $type eq 'equiv' ) ? _equiv_new( 
            -chr => $data->{equiv_chr},
        ) :
        ( $type eq 'map' ) ? _map_new(
            -map => $data->{map}
        ) :
            die "invalid mapping type '${type}'";

}

1;

__END__

=head1 NAME - Bio::Otter::Mapping

=head1 AUTHOR

Ana Code B<email> anacode@sanger.ac.uk
<|MERGE_RESOLUTION|>--- conflicted
+++ resolved
@@ -46,21 +46,12 @@
         my $client = Bio::Otter::Lace::Defaults::make_Client();
         my $mapping_xml = $client->otter_response_content(
             'GET', 'get_mapping', {
-<<<<<<< HEAD
-                dataset   => $dataset,
-                cs        => $csver_remote,
-                chr       => $chr,
-                start     => $start,
-                end       => $end,
-                'author'  => Bio::Otter::Lace::Client->author,
-=======
                 dataset => $dataset,
                 cs      => $csver_remote,
                 chr     => $chr,
                 start   => $start,
                 end     => $end,
                 'author'=> $client->author,
->>>>>>> f6147d12
             });
         my $mapping = $pkg->new_from_xml($mapping_xml);
         return $mapping;
