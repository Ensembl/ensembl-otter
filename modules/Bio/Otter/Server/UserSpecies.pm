=head1 LICENSE

Copyright [2018] EMBL-European Bioinformatics Institute

Licensed under the Apache License, Version 2.0 (the "License");
you may not use this file except in compliance with the License.
You may obtain a copy of the License at

     http://www.apache.org/licenses/LICENSE-2.0

Unless required by applicable law or agreed to in writing, software
distributed under the License is distributed on an "AS IS" BASIS,
WITHOUT WARRANTIES OR CONDITIONS OF ANY KIND, either express or implied.
See the License for the specific language governing permissions and
limitations under the License.

=cut


### Bio::Otter::Server::UserSpecies

package Bio::Otter::Server::UserSpecies;

use strict;
use warnings;
use DBI;

sub species_group{
 my ($self, $dsn, $username, $password) = @_;
 my %attr = (PrintError=>0, RaiseError=>1);

 # Connect to MySQL database
 my $dbh = DBI->connect($dsn, $username, $password, \%attr);

 # Set up hash of species for each user
 my %final_species_groups = query_links($dbh);

 # Setting up 'dev','main', 'restricted' and 'mouse_strain' species groups
 $final_species_groups{'species_groups'}{'dev'} = [ 'human_test'];
 $final_species_groups{'species_groups'}{'main'} = ['c_elegans', 'cat', 'chicken', 'chimp', 'cow', 'dog', 'drosophila', 'gibbon', 'gorilla', 'human', 'lemur', 'marmoset', 'medicago', 'mouse', 'mus_spretus', 'opossum', 'pig', 'platypus', 'rat', 'sheep', 'sordaria', 'tas_devil', 'tomato', 'tropicalis', 'wallaby', 'wheat', 'zebrafish']; 
 $final_species_groups{'species_groups'}{'mouse_strains'} = ['mouse-SPRET-EiJ', 'mouse-PWK-PhJ', 'mouse-CAST-EiJ', 'mouse-WSB-EiJ', 'mouse-NZO-HlLtJ', 'mouse-C57BL-6NJ', 'mouse-NOD-ShiLtJ', 'mouse-FVB-NJ', 'mouse-DBA-2J', 'mouse-CBA-J', 'mouse-C3H-HeJ', 'mouse-AKR-J', 'mouse-BALB-cJ', 'mouse-A-J', 'mouse-LP-J', 'mouse-129S1-SvImJ', 'mouse-C57BL-6NJ_v1_test'];
 $final_species_groups{'species_groups'}{'restricted'} =['human_test','mouse_test'];
 
 # Disconnect from the MySQL database
 $dbh->disconnect();
 return \%final_species_groups;
}

sub query_links{
 my ($dbh) = @_;
 my %data_group;

  # Query the database
  my $sql_user_group = "SELECT username, species_write, species_read FROM otter_species_access";
  my $sth_user_group = $dbh->prepare($sql_user_group)
                       or die "Could not prepare statement: " . $dbh->errstr;
  $sth_user_group->execute()
                       or die "Could not execute statement: " . $dbh->errstr;
  my (@species_write_array, @species_read_array);
  while(my $array_ref = $sth_user_group->fetchrow_arrayref()){

        # Setting up read and write species for each user
        my $username = $array_ref->[0];
        $data_group{'user_groups'}{$username.'.data'}{'users'} = $username;

        my $species_write_string = $array_ref->[1];
        if ($species_write_string){
            @species_write_array = split ',', $species_write_string;
        }
        else{
            @species_write_array = ();
<<<<<<< HEAD
        }
        $data_group{'user_groups'}{$username.'.data'}{'write'} = \@species_write_array;
=======
        }        
        $data_group{'user_groups'}{$username.'.data'}{'write'} = [@species_write_array]; 
>>>>>>> 3980460a

        my $species_read_string = $array_ref->[2];
        if ($species_read_string){
             @species_read_array = split ',', $species_read_string;
        }
        else{
<<<<<<< HEAD
            @species_read_array = ();
        }
#        $data_group{'user_groups'}{$username.'.data'}{'read'} = \@species_read_array; #Uncomment this line when READONLY datasets are available
=======
            @species_read_array = (); 
        } 
#        $data_group{'user_groups'}{$username.'.data'}{'read'} = [@species_read_array]; #Uncomment this line when READONLY datasets are available
>>>>>>> 3980460a
  }
  die "Error in fetchrow_array(): ", $sth_user_group->errstr(), "\n"
        if $sth_user_group->err();

  $sth_user_group->finish();

  return %data_group;

}

1;<|MERGE_RESOLUTION|>--- conflicted
+++ resolved
@@ -37,10 +37,10 @@
 
  # Setting up 'dev','main', 'restricted' and 'mouse_strain' species groups
  $final_species_groups{'species_groups'}{'dev'} = [ 'human_test'];
- $final_species_groups{'species_groups'}{'main'} = ['c_elegans', 'cat', 'chicken', 'chimp', 'cow', 'dog', 'drosophila', 'gibbon', 'gorilla', 'human', 'lemur', 'marmoset', 'medicago', 'mouse', 'mus_spretus', 'opossum', 'pig', 'platypus', 'rat', 'sheep', 'sordaria', 'tas_devil', 'tomato', 'tropicalis', 'wallaby', 'wheat', 'zebrafish']; 
+ $final_species_groups{'species_groups'}{'main'} = ['c_elegans', 'cat', 'chicken', 'chimp', 'cow', 'dog', 'drosophila', 'gibbon', 'gorilla', 'human', 'lemur', 'marmoset', 'medicago', 'mouse', 'mus_spretus', 'opossum', 'pig', 'platypus', 'rat', 'sheep', 'sordaria', 'tas_devil', 'tomato', 'tropicalis', 'wallaby', 'wheat', 'zebrafish'];
  $final_species_groups{'species_groups'}{'mouse_strains'} = ['mouse-SPRET-EiJ', 'mouse-PWK-PhJ', 'mouse-CAST-EiJ', 'mouse-WSB-EiJ', 'mouse-NZO-HlLtJ', 'mouse-C57BL-6NJ', 'mouse-NOD-ShiLtJ', 'mouse-FVB-NJ', 'mouse-DBA-2J', 'mouse-CBA-J', 'mouse-C3H-HeJ', 'mouse-AKR-J', 'mouse-BALB-cJ', 'mouse-A-J', 'mouse-LP-J', 'mouse-129S1-SvImJ', 'mouse-C57BL-6NJ_v1_test'];
  $final_species_groups{'species_groups'}{'restricted'} =['human_test','mouse_test'];
- 
+
  # Disconnect from the MySQL database
  $dbh->disconnect();
  return \%final_species_groups;
@@ -69,28 +69,17 @@
         }
         else{
             @species_write_array = ();
-<<<<<<< HEAD
         }
-        $data_group{'user_groups'}{$username.'.data'}{'write'} = \@species_write_array;
-=======
-        }        
-        $data_group{'user_groups'}{$username.'.data'}{'write'} = [@species_write_array]; 
->>>>>>> 3980460a
+        $data_group{'user_groups'}{$username.'.data'}{'write'} = [@species_write_array];
 
         my $species_read_string = $array_ref->[2];
         if ($species_read_string){
              @species_read_array = split ',', $species_read_string;
         }
         else{
-<<<<<<< HEAD
             @species_read_array = ();
         }
-#        $data_group{'user_groups'}{$username.'.data'}{'read'} = \@species_read_array; #Uncomment this line when READONLY datasets are available
-=======
-            @species_read_array = (); 
-        } 
 #        $data_group{'user_groups'}{$username.'.data'}{'read'} = [@species_read_array]; #Uncomment this line when READONLY datasets are available
->>>>>>> 3980460a
   }
   die "Error in fetchrow_array(): ", $sth_user_group->errstr(), "\n"
         if $sth_user_group->err();
