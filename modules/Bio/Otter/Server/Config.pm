--- conflicted
+++ resolved
@@ -34,10 +34,6 @@
 use Bio::Otter::Version;
 use Bio::Otter::Auth::Access;
 use Bio::Otter::Server::UserSpecies;
-<<<<<<< HEAD
-
-=======
->>>>>>> f6147d12
 
 =head1 NAME
 
