=head1 LICENSE

Copyright [2018] EMBL-European Bioinformatics Institute

Licensed under the Apache License, Version 2.0 (the "License");
you may not use this file except in compliance with the License.
You may obtain a copy of the License at

     http://www.apache.org/licenses/LICENSE-2.0

Unless required by applicable law or agreed to in writing, software
distributed under the License is distributed on an "AS IS" BASIS,
WITHOUT WARRANTIES OR CONDITIONS OF ANY KIND, either express or implied.
See the License for the specific language governing permissions and
limitations under the License.

=cut

### Bio::Otter::Lace::Client

package Bio::Otter::Lace::Client;

use strict;
use warnings;
use Carp;

use Try::Tiny;

use Net::Domain qw{ hostname hostfqdn };
use Proc::ProcessTable;

use List::MoreUtils qw( uniq );
use Bio::Otter::Log::Log4perl 'logger';
use Log::Log4perl::Level;
use LWP;
use URI;
use URI::Escape qw{ uri_escape };
use HTTP::Cookies::Netscape;
use Term::ReadKey qw{ ReadMode ReadLine };

use XML::Simple;
use JSON;

use Bio::Vega::SliceLock;

use Bio::Otter::Git; # for feature branch detection
use Bio::Otter::Debug;
use Bio::Otter::Version;
use Bio::Otter::Lace::Defaults;
use Bio::Otter::Lace::DataSet;
use Bio::Otter::Lace::SequenceSet;
use Bio::Otter::Lace::CloneSequence;
use Bio::Otter::Lace::PipelineStatus;
use Bio::Otter::Lace::SequenceNote;
use Bio::Otter::Lace::AceDatabase;
use Bio::Otter::Lace::DB;
use Bio::Otter::LogFile;
use Bio::Otter::Auth::SSO;
use Bio::Vega::Utils::MacProxyConfig qw{ mac_os_x_set_proxy_vars };
use Bio::Otter::Auth::Access;

use 5.009001; # for stacked -f -r which returns false under 5.8.8

# we add "1" and "2" as keys for backwards compatibility with "debug=1" and "debug=2"
Bio::Otter::Debug->add_keys(qw(
    Client 1
    Server 2
    ));

# Window title prefix.
#
# Is a global for ease of interpolation.  Don't expect existing
# windows to update when it changes.
our $PFX = 'otter: ';

sub _pkginit {
    my ($pkg) = @_;
    # needs do_getopt to have happened
    my $short = $pkg->config_value('short_window_title_prefix');
    $PFX = 'o: ' if $short && $short > 0;
    # opt-out by negative values - B:O:L:D does not merge false values
    return 1;
}


{
    my $singleton;
    sub the {
        my ($pkg) = @_;
        return $singleton ||= $pkg->new;
    }
}

sub new {
    my ($pkg) = @_;

    # don't proceed without do_getopt
    Bio::Otter::Lace::Defaults->Client_needs_ready;

    __PACKAGE__->_pkginit;

    my ($script) = $0 =~ m{([^/]+)$};
    my $client_name = $script || 'otter';

    $ENV{'OTTER_COOKIE_JAR'} ||= __user_home()."/.otter/ns_cookie_jar";

    my $new = bless {
        _client_name     => $client_name,
        _cookie_jar_file => $ENV{'OTTER_COOKIE_JAR'},
    }, $pkg;

    my $debug = $new->config_value('debug');
    my $debug_show = defined $debug ? "'$debug'" : '<undefined>';
    warn "Debug from config: $debug_show\n";
    Bio::Otter::Debug->set($debug) if defined $debug;
    # nb. no loggers yet, because this object configures them

    return $new;
}

sub __user_home {
    my $home = (getpwuid($<))[7];
    return $home;
}

sub write_access {
    my ($self, $write_access) = @_;

    $self->logger->error('Set using the Config file please.') if $write_access;

    return $self->config_value('write_access') || 0;
}

sub author {
    my ($self, $author) = @_;

    $self->logger->error('Set using the Config file please.') if $author;

    return $self->config_value('author') || (getpwuid($<))[0];
}

sub email {
    my ($self, $email) = @_;

    $self->logger->error('Set using the Config file please.') if $email;

    return $self->config_value('email') || (getpwuid($<))[0];
}

sub fetch_seqence {
    my ($self, $acc) = @_;
    use Data::Dumper;
    my $datasets_hash = $self->otter_response_content
        ('GET', 'get_sequence', {'id'=>$acc, 'author' => $self->author});

    return $datasets_hash;
}

sub _client_name {
    my ($self) = @_;
    return $self->{'_client_name'};
}

sub _debug_client {
    my ($self) = @_;
    # backwards compatibility with "debug=1" and "debug=2"
    my $_debug_client = 0
        || Bio::Otter::Debug->debug('Client')
        || Bio::Otter::Debug->debug('1')
        || Bio::Otter::Debug->debug('2')
        ;
    return $_debug_client;
}

sub _debug_server {
    my ($self) = @_;
    # backwards compatibility with "debug=2"
    my $_debug_server = 0
        || Bio::Otter::Debug->debug('Server')
        || Bio::Otter::Debug->debug('2')
        ;
    return $_debug_server;
}

sub no_user_config {
    my $cfg = Bio::Otter::Lace::Defaults::user_config_filename();
    return !-f $cfg;
}

sub _password_attempts {
    my ($self, $_password_attempts) = @_;

    if (defined $_password_attempts) {
        $self->{'_password_attempts'} = $_password_attempts;
    }
    return $self->{'_password_attempts'} || 3;
}

sub _config_path_default_rel_dot_otter {
    my ($self, $key) = @_;

    my $path = $self->config_value($key) or return;

    # Make $path into absolute file path
    # It is assumed to be relative to the ~/.otter directory
    # if not already absolute or beginning with "~/".
    my $home = __user_home();
    $path =~ s{^~/}{$home/};
    unless ($path =~ m{^/}) {
        $path = "$home/.otter/$path";
    }

    return $path;
}


sub get_log_dir {
    my ($self) = @_;
    my $home = __user_home();
    my $log_dir = "$home/.otter";
    if (-d $log_dir && -w _) {
        # ok
    } elsif (mkdir($log_dir)) {
        warn "Made logging directory '$log_dir'\n"; # logging not set up, so this must use 'warn'
    } else {
        # else we're in trouble,
        warn "mkdir($log_dir) failed: $!";
        die "Cannot log to $log_dir"; # error message eaten by broken logger
    }
    return $log_dir;
}

sub _get_log_config_file {
    my ($self) = @_;

    my $config_file = $self->_config_path_default_rel_dot_otter('log_config') or return;

    unless ( -f -r $config_file ) {
        warn "log_config file '$config_file' not readable, will use defaults";
        return;
    }
    return $config_file;
}

sub make_log_file {
    my ($self, $file_root) = @_;

    $file_root ||= 'client';

    my $log_dir = $self->get_log_dir or return;
    my( $log_file );
    my $i = 'a';
    do {
        $log_file = "$log_dir/$file_root.$$-$i.log";
        $i++;
    } while (-e $log_file);

    my $log_level = $self->config_value('log_level');
    my $config_file = $self->_get_log_config_file;
    # logging not set up, so must use 'warn'
    if ($config_file) {
        warn "Using log config file '$config_file'\n";
    } else {
        if($self->_debug_client) {
            warn "Logging output to '$log_file'\n";
        }
    }
    Bio::Otter::LogFile::make_log($log_file, $log_level, $config_file);
    $self->_client_logger->level($DEBUG) if $self->_debug_client;
    return;
}

sub cleanup {
    my ($self, $delayed) = @_;
    require Bio::Otter::Utils::Cleanup;
    my $cleaner = Bio::Otter::Utils::Cleanup->new($self);
    return $delayed ? $cleaner->fork_and_clean($delayed) : $cleaner->clean;
}

{
    my $session_number = 0;
    sub _new_session_path {
        my ($self) = @_;

        ++$session_number;
        return sprintf('%s.%d.%d',
                       $self->_session_root_otter, $$, $session_number);
    }
}

sub var_tmp_otter_dir {
    my ($self) = @_;

    my $user = (getpwuid($<))[0];
    return sprintf '/var/tmp/otter_%s', $user;
}

sub _session_root_otter {
    my ($self, $version) = @_;
    $version ||= Bio::Otter::Version->version;

    return sprintf '%s/v%s', $self->var_tmp_otter_dir, $version;
}

sub _all_sessions {
    my ($self) = @_;

    my @sessions = map {
        $self->_session_from_dir($_);
    } $self->all_session_dirs;

    return @sessions;
}

sub _session_from_dir {
    my ($self, $dir) = @_;

    # this ignores completed sessions, as they have been renamed to
    # end in ".done"

    my ($pid) = $dir =~ m{v[^/]+\.(\d+)\.\d+$};
    return unless $pid;

    my $mtime = (stat($dir))[9];
    return [ $dir, $pid, $mtime ];
}

sub all_session_dirs {
    my ($self, $version_glob) = @_;

    my $session_dir_pattern = $self->_session_root_otter($version_glob) . ".*";
    my @session_dirs = glob($session_dir_pattern);

    # Skip if directory is not ours
    my $uid = $<;
    @session_dirs = grep { (stat($_))[4] == $uid } @session_dirs;

    return @session_dirs;
}

# Only creates the object.
# Does not create the directory, that's done by $adb->make_database_directory.
#
sub new_AceDatabase {
    my ($self) = @_;

    my $adb = Bio::Otter::Lace::AceDatabase->new;
    $adb->Client($self);
    my $dir;
    while(1) {
        $dir = $self->_new_session_path;
        my @used = grep { -e $_ } ($dir, "$dir.done");
        # Latter will be used later in _move_to_done.  RT410906
        #
        # There is no race (vs. an honest Otter) because existing
        # directories would have been made by a previous run with what
        # is now our PID, on local machine.
        last if !@used;
        foreach my $fn (@used) {
            $self->logger->warn(sprintf("new_AceDatabase: skip %s, %s exists (%.1fd old)",
                                        $dir, $fn, -M $fn));
        }
    }

    $adb->home($dir);

    return $adb;
}

sub new_AceDatabase_from_Slice {
    my ($self, $slice) = @_;

    my $adb = $self->new_AceDatabase;
    $adb->error_flag(1);
    $adb->make_database_directory;
    $adb->DB->species($slice->dsname);
    $adb->slice($slice);
    $adb->name(join(' ', $slice->dsname, $slice->name));
    $adb->load_dataset_info;

    return $adb;
}

sub client_hostname {
    my ($self, $client_hostname) = @_;

    if ($client_hostname) {
        $self->{'_client_hostname'} = $client_hostname;
    }
    elsif (not $client_hostname = $self->{'_client_hostname'}) {
        $client_hostname = $self->{'_client_hostname'} = hostname();
    }
    return $client_hostname;
}

#
# now used by scripts only;
# please switch everywhere to using SequenceSet::region_coordinates()
#
sub chr_start_end_from_contig {
    my ($self, $ctg) = @_;

    my $chr_name  = $ctg->[0]->chromosome;
    my $start     = $ctg->[0]->chr_start;
    my $end       = $ctg->[-1]->chr_end;
    return($chr_name, $start, $end);
}

# "perlcritic --stern" refuses to learn that $logger->logconfess is fatal
sub get_DataSet_by_name { ## no critic (Subroutines::RequireFinalReturn)
    my ($self, $name) = @_;

    foreach my $ds ($self->get_all_DataSets) {
        if ($ds->name eq $name) {
            return $ds;
        }
    }
    $self->logger->logconfess("No such DataSet '$name'");
}

sub password_prompt{
    my ($self, $callback) = @_;

    if ($callback) {
        $self->{'_password_prompt_callback'} = $callback;
    }
    $callback = $self->{'_password_prompt_callback'} ||=
        sub {
            my ($self) = @_;

            unless (-t STDIN) { ## no critic (InputOutput::ProhibitInteractiveTest)
                $self->logger->error("Cannot prompt for password - not attached to terminal");
                return;
            }

            my $user = $self->author;
            print STDERR "Please enter your password ($user): ";
            ReadMode('noecho');
            my $password = ReadLine(0);
            print STDERR "\n";
            chomp $password;
            ReadMode('normal');
            return $password;
        };
    return $callback;
}

sub password_problem{
    my ($self, $callback) = @_;

    if ($callback) {
        $self->{'_password_problem_callback'} = $callback;
    }
    $callback = $self->{'_password_problem_callback'} ||=
      sub {
          my ($self, $message) = @_;
          $message =~ s{\n*\z}{};
          $self->logger->warn($message);
      };
    return $callback;
}

sub reauthorize_if_cookie_will_expire_soon {
    my ($self) = @_;

    # Soon is if cookie expires less than half an hour from now
    my $soon = time + (30 * 60);
    my $expiry = $self->{'_cookie_jar'}{'expiry'} || time;
    if ($expiry < $soon) {
        $self->logger->warn(
            sprintf("reauthorize_if_cookie_will_expire_soon: expiry expected at %s", scalar localtime($expiry)));
        my $password_attempts = $self->_password_attempts;
        while ($password_attempts) {
            return 1 if $self->_authorize;
            $password_attempts--;
        }
        return 0;
    }
    else {
        return 1;
    }
}

# Generates errors when rejecting config changes
sub config_set {
    my ($self, $section, $param, $value) = @_;
    # Be conservative.  Most code still assumes the config is static
    # after initialisation.
    my $target = qq{[$section]$param};
    $self->logger->logdie("Runtime setting of preference $target is not yet implemented")
      unless grep { $_ eq $target }
        qw{ [client]author [client]write_access };

    Bio::Otter::Lace::Defaults::set_and_save($section, $param, $value);
    # Save was successful - update client state

    if ($target eq '[client]author') {
        try {
            $self->_ensure_authorised;
        } catch {
            $self->logger->warn("After config_set $target, auth failed: $_");
            # we now have no valid authorisation
        };
    } # else no update needed

    # app is built on the assumption that these don't change, which we
    # will initially avoid by only showing prefs when auth fails
    $self->logger->warn("XXX: $target=$value changed; need to invalidate several windows");

    return ();
}

sub _authorize {
    my ($self) = @_;

    my $user = $self->author;
    my $password = $self->password_prompt()->($self)
      or $self->logger->logdie("No password given");
    my $password_attempts = $self->_password_attempts;

    my ($status, $failed, $detail) =
      Bio::Otter::Auth::SSO->login($self->get_UserAgent, $user, $password);
    $self->{'_cookie_jar'}{'expiry'} = time + (24 * 60 * 60);
    if (!$failed) {
        my $decoded_jwt = Bio::Otter::Auth::Access->_jwt_verify($detail);
        if  ($decoded_jwt->{'nickname'} ne ($self->author)) {
             die ('Username does not match token name');
        }
        # Cookie will have been given to UserAgent
        $self->logger->info(sprintf("Authenticated as %s: %s\n", $self->author, $status));
        $self->_save_CookieJar;
        return 1;
    } else {
        if($password_attempts > 2){
             $self->logger->warn(sprintf("Authentication as %s failed: %s (((%s)))\n", $self->author, $status, $detail));
             $password_attempts--;
             $self->{'_password_attempts'} = $password_attempts;
             $self->password_problem()->($self, $failed);
             return 0;
        }
        else{
             die ('Unauthorized user');
        }
    }
}

# ---- HTTP protocol related routines:

sub get_UserAgent {
    my ($self) = @_;

    return $self->{'_lwp_useragent'} ||= $self->_create_UserAgent;
}

sub _create_UserAgent {
    my ($self) = @_;

    mac_os_x_set_proxy_vars(\%ENV) if $^O eq 'darwin';

    my $ua = LWP::UserAgent->new(timeout => 9000);
    $ua->env_proxy;
    $ua->protocols_allowed([qw{ http https }]);
    $ua->agent('otter/50.0 ');
    push @{ $ua->requests_redirectable }, 'POST';
    $ua->cookie_jar($self->get_CookieJar);

    my $json_impl = JSON->backend;
    $self->_client_logger->warn("Slow JSON decoder '$json_impl' in use?")
      unless $json_impl->is_xs;

    return $ua;
}

# Call it early, but after loggers are ready
sub env_config {
    my ($self) = @_;
    #$self->_ua_tell_hostinfo;
    $self->_setup_pfetch_env;
    return;
}

sub _ua_tell_hostinfo {
    my ($self) = @_;
    my $ua = $self->get_UserAgent;
    my %info;
    @info{qw{ http https }} = map { defined $_ ? $_ : 'none' }
      $ua->proxy([qw[ http https ]]);
    if ($info{http} eq $info{https}) {
        $info{'http[s]'} = delete $info{http};
        delete $info{https};
    }
    my @nopr = @{ $ua->{no_proxy} }; # there is no get accessor
    $info{no_proxy} = join ',', uniq(@nopr) if @nopr;
    $info{set_in_ENV} = join ',',
      map { m{^(.).*_(.).*$} ? "$1$2" : $_ }
        grep { defined $ENV{$_} }
          map {( $_, uc($_) )}
            qw( http_proxy https_proxy no_proxy );

    $self->_client_logger->info('Hostname: ', hostfqdn());
    $self->_client_logger->info('Proxy:', map {" $_=$info{$_}"} sort keys %info);
    return;
}

sub get_CookieJar {
    my ($self) = @_;
    return $self->{'_cookie_jar'} ||= $self->_create_CookieJar;
}

sub _create_CookieJar {
    my ($self) = @_;

    my $jar = $self->{'_cookie_jar_file'};
    return HTTP::Cookies::Netscape->new(file => $jar);
}

sub _save_CookieJar {
    my ($self) = @_;

    my $jar = $self->{'_cookie_jar_file'};
    if (-e $jar) {
        # Fix mode if not already mode 600
        my $mode = (stat(_))[2];
        my $mode_required = oct(600);
        if ($mode != $mode_required) {
            chmod($mode_required, $jar)
                or $self->logger->logconfess(sprintf "chmod(0%o, '$jar') failed; $!", $mode_required);
        }
    } else {
        # Create file with mode 600
        my $save_mask = umask;
        umask(066);
        open my $fh, '>', $jar
            or $self->logger->logconfess("Can't create '$jar'; $!");
        close $fh
            or $self->logger->logconfess("Can't close '$jar'; $!");
        umask($save_mask);
    }

    $self->get_CookieJar->save
        or $self->logger->logconfess("Failed to save cookie");

    return;
}

sub _cookie_expiry_time {
    my ($self) = @_;

    my $jar = $self->get_CookieJar;
    my $expiry_time = 0;
    $jar->scan(sub{
        my ($key, $expiry) = @_[1,8];

        if ($key eq 'WTSISignOn') { # nb. Bio::Otter::Auth::SSO
            $expiry_time = $expiry;
        }
        return;
    });

    # $self->logger->debug("Cookie expiry time is ", scalar localtime($expiry_time));

    return $expiry_time;
}

sub url_root {
    my ($self) = @_;
    return $self->{'url_root'} ||=
        $self->_url_root;
}

sub _url_root {
    my ($self) = @_;

    my $feat = Bio::Otter::Git->param('feature');
    my $url = sprintf '%s/%s%s'
        , $self->config_value('url')
        , Bio::Otter::Version->version
        , ($feat ? "_$feat" : '')
        ;

    return $url;
}

sub url_root_is_default {
    my ($self) = @_;

    my $default = Bio::Otter::Lace::Defaults::default_config_value
      (qw( client url ));
    my $cfgd = $self->config_value('url');
    my $feat = Bio::Otter::Git->param('feature');

    return $cfgd eq $default && !$feat;
}

sub pfetch_url {
    my ($self) = @_;

    return $self->url_root . '/nfetch';
}

sub pfetch_port {
    my ($self) = @_;

    my $uri = URI->new($self->pfetch_url)->canonical;
    return $uri->port;
}

sub _setup_pfetch_env {
    my ($self) = @_;

    $ENV{'PFETCH_WWW'} = $self->pfetch_url;

    # Belvu's fetch is manually switched (as of 4.26-62-g75547)
    $ENV{'BELVU_FETCH_WWW'} = $self->pfetch_url.'?request=%s'; # RT#405174

    # Report the result to log.  RT#379752
    # Hardwired blixem config can affect some pfetches.
    my $new_PW = defined $ENV{'PFETCH_WWW'} ? "'$ENV{'PFETCH_WWW'}'" : "undef";
    my $blix_cfg = __user_home()."/.blixemrc";
    my $blix_cfg_exist = -f $blix_cfg ? "exists" : "not present";
    $self->_client_logger->info("setup_pfetch_env: PFETCH_WWW now $new_PW; $blix_cfg $blix_cfg_exist");

    return;
}

# Returns the content string from the http response object
# with the <otter> tags or JSON encoding removed.
# "perlcritic --stern" refuses to learn that $logger->logconfess is fatal
sub otter_response_content { ## no critic (Subroutines::RequireFinalReturn)
    my ($self, $method, $scriptname, $params) = @_;

    my $response = $self->_general_http_dialog($method, $scriptname, $params);

    return $self->_json_content($response)
      if $response->content_type =~ m{^application/json($|;)}; # charset ignored

    my $xml = $response->decoded_content();

    if (my ($content) = $xml =~ m{<otter[^\>]*\>\s*(.*)</otter>}s) {
        my $cl = $self->_client_logger;
        $cl->debug($self->_response_info($scriptname, $params, length($content).' (unwrapped)')) if $cl->is_debug;
        return $content;
    } else {
        $self->logger->logconfess("No <otter> tags in response content: [$xml]");
    }
}

sub _json_content {
    my ($self, $response) = @_;
    return JSON->new->decode($response->decoded_content);
}

# Returns the full content string from the http response object
sub http_response_content {
    my ($self, $method, $scriptname, $params) = @_;

    my $response = $self->_general_http_dialog($method, $scriptname, $params);

    my $txt = $response->decoded_content();
    # $self->logger->debug($txt);

    my $cl = $self->_client_logger;
    $cl->debug($self->_response_info($scriptname, $params, length($txt))) if $cl->is_debug;
    return $txt;
}

sub _response_info {
    my ($self, $scriptname, $params, $length) = @_;

    my $ana = $params->{'analysis'}
      ? ":$params->{analysis}"
      : '';
    return "$scriptname$ana - client received $length bytes from server\n";
}

sub _general_http_dialog {
    my ($self, $method, $scriptname, $params) = @_;

    $params->{'log'} = 1 if $self->_debug_server;
    $params->{'client'} = $self->_client_name;
    my $clogger = $self->_client_logger;

    my $password_attempts = $self->_password_attempts;
    my ($response, $content);

    REQUEST: while (1) {
        $response = $self->_do_http_request($method, $scriptname, $params);
        $content = $response->decoded_content;
        if ($response->is_success) {
            last REQUEST;
        }
        my $code = $response->code;
        if ($code == 401 || $code == 403) {
            # 401 = unauthorized
            # 403 = forbidden
            # we should see 401 but the server still incorrectly returns 403
            while ($password_attempts) {
                $password_attempts--;
                # Try the request again if we manage to authorize
                if ($self->_authorize) {
                    next REQUEST;
                }
            }
            $clogger->logdie("Authorization failed");
        } elsif ($code == 410) {
            # 410 = Gone.  Not coming back; probably concise.  RT#234724
            # Actually, maybe not so concise.  RT#382740 returns "410 Gone" plus large HTML.
            $clogger->warn(__truncdent_for_log($content, 10240, '* '));
            $clogger->logdie(sprintf("Otter Server v%s is gone, please download an up-to-date Otter.",
                                     Bio::Otter::Version->version));
        } else {
            # Some error.  Content-length: protection is not yet applied,
            # just hope the error is informative.
            my $json_error = try {
                ($response->content_type =~ m{^application/json($|;)}) &&
                  JSON->new->decode($content); # charset ignored
            };
            if ($json_error && defined(my $error = $json_error->{error})) {
                # clear JSON-encoded error
                $clogger->info($content) if keys %$json_error > 1;
                $clogger->logdie("Server returned error $code: $error");
            } else {
                $clogger->info(join "\n", $response->status_line, $response->headers_as_string,
                               __truncdent_for_log($content, 10240));

                my $err;
                if ($content =~ m{<title>500 Internal Server Error</title>.*The server encountered an internal error or\s+misconfiguration and was unable to complete\s+your request}s) {
                    # standard Apache, uninformative
                    $err = 'details are in server error_log';
                } elsif ($content =~m{\A<\?xml.*\?>\n\s*<otter>\s*<response>\s*ERROR: (.*?)\s+</response>\s*</otter>\s*\z}s) {
                    # otter_wrap_response error
                    $err = $1;
                    $err =~ s{[.\n]*\z}{,}; # "... at /www/.../foo line 30,"
                } else {
                    # else some raw and probably large failure, hide it
                    $err = 'error text not recognised, details in Otter log';
                }
                $clogger->logdie(sprintf "Error %d: %s", $response->code, $err);
            }
        }
    }

    if ($content =~ /The Sanger Institute Web service you requested is temporarily unavailable/) {
        $clogger->logdie("Problem with the web server");
    }

    # for RT#401537 HTTP response truncation
    $clogger->debug(join "\n", $response->status_line, $response->headers_as_string)
      if $clogger->is_debug;

    # Check (possibly gzipped) lengths.  LWP truncates any excess
    # bytes, but does nothing if there are too few.
    my $got_len = length(${ $response->content_ref });
    my $exp_len = $response->content_length; # from headers
    $clogger->logdie
      ("Content length mismatch (before content-decode, if any).\n  Got $got_len bytes, headers promised $exp_len")
      if defined $exp_len # it was not provided, until recently
        && $exp_len != $got_len;

    return $response;
}

sub __truncdent_for_log {
    my ($txt, $maxlen, $dent) = @_;
    my $len = length($txt);
    substr($txt, $maxlen, $len, "[...truncated from $len bytes]\n") if $len > $maxlen;
    $txt =~ s/^/$dent/mg if defined $dent;
    $txt =~ s/\n*\z/\n/;
    return $txt;
}


sub _escaped_param_string {
    my ($self, $params) = @_;

    return join '&', map { $_ . '=' . uri_escape($params->{$_}) } (keys %$params);
}

sub _do_http_request {
    my ($self, $method, $scriptname, $params) = @_;

    my $url = $self->url_root.'/'.$scriptname;
    my $paramstring = $self->_escaped_param_string($params);

    my $request = HTTP::Request->new;
    $request->method($method);

    if ($method eq 'GET') {
        my $get = $url . ($paramstring ? "?$paramstring" : '');
        $request->uri($get);

        $self->_client_logger->debug("GET  $get");
    }
    elsif ($method eq 'POST') {
        $request->uri($url);
        $request->content($paramstring);

        $self->_client_logger->debug("POST  $url");
        # $self->_client_logger->debug("paramstring: $paramstring");
    }
    else {
        $self->logger->logconfess("method '$method' is not supported");
    }

    return $self->get_UserAgent->request($request);
}

# ---- specific HTTP-requests:

sub status_refresh_for_DataSet_SequenceSet{
    my ($self, $ds, $ss) = @_;

    my $response =
        $self->_DataSet_SequenceSet_response_content(
            $ds, $ss, 'GET', 'get_analyses_status', {'author' => $self->author});

    my %status_hash = ();
    for my $line (split(/\n/,$response)) {
        my ($c, $a, @rest) = split(/\t/, $line);
        $status_hash{$c}{$a} = \@rest;
    }

    # create a dummy hash with names only:
    my $names_subhash = {};
    if(my ($any_subhash) = (values %status_hash)[0] ) {
        while(my ($ana_name, $values) = each %$any_subhash) {
            $names_subhash->{$ana_name} = [];
        }
    }

    foreach my $cs (@{$ss->CloneSequence_list}) {
        $cs->drop_pipelineStatus;

        my $status = Bio::Otter::Lace::PipelineStatus->new;
        my $contig_name = $cs->contig_name();

        my $status_subhash = $status_hash{$contig_name} || $names_subhash;

        if($status_subhash == $names_subhash) {
            $self->logger->warn("had to assign an empty subhash to contig '$contig_name'");
        }

        while(my ($ana_name, $values) = each %$status_subhash) {
            $status->add_analysis($ana_name, $values);
        }

        $cs->pipelineStatus($status);
    }

    return;
}

sub find_clones {
    my ($self, $dsname, $qnames_list) = @_;

    my $qnames_string = join(',', @$qnames_list);

    my $response = $self->http_response_content(
        'GET',
        'find_clones',
        {
            'dataset'  => $dsname,
            'qnames'   => $qnames_string,
            'author'   => $self->author
        },
    );

    my $result_list = [ map { _find_clone_result($_); } split /\n/, $response ];

    return $result_list;
}

sub _find_clone_result {
    my ($line) = @_;
    my ($qname, $qtype, $component_names, $assembly) = split /\t/, $line;
    if ($qname eq '') {
        return { text => $line };
    } else {
        my $components = $component_names ? [ split /,/, $component_names ] : [];
        return {
                qname      => $qname,
                qtype      => $qtype,
                components => $components,
                assembly   => $assembly,
               };
    }
}

sub get_meta {
    my ($self, $dsname) = @_;
    my $hashref = $self->otter_response_content(GET => 'get_meta', { dataset => $dsname, 'author' => $self->author });
    return $hashref;
}

sub get_db_info {
    my ($self, $dsname) = @_;
    my $hashref = $self->otter_response_content(GET => 'get_db_info', { dataset => $dsname, 'author' => $self->author });
    return $hashref;
}

sub lock_refresh_for_DataSet_SequenceSet {
    my ($self, $ds, $ss) = @_;
    my $response =
       $self->_DataSet_SequenceSet_response_content(
           $ds, $ss, 'GET', 'get_locks', {'author' => $self->author});

    my @slice_lock = map { Bio::Vega::SliceLock->new_from_json($_) }
      @{ $response->{SliceLock} || [] };

    # O(N^2) in (clones*locks) but should still be plenty fast
    foreach my $cs (@{$ss->CloneSequence_list()}) {
        my ($chr, $start, $end) = $ss->region_coordinates([ $cs ]);
        my @overlap = grep { $_->seq_region_start <= $end &&
                               $_->seq_region_end >= $start } @slice_lock;
        $cs->set_SliceLocks(@overlap);
    }

    return;
}

sub fetch_all_SequenceNotes_for_DataSet_SequenceSet {
    my ($self, $ds, $ss) = @_;

    $ss ||= $ds->selected_SequenceSet
        || $self->logger->logdie("no selected_SequenceSet attached to DataSet");

    my $response =
        $self->_DataSet_SequenceSet_response_content(
            $ds, $ss, 'GET', 'get_sequence_notes', {'author' => $self->author});

    my %ctgname2notes = ();

        # we allow the notes to come in any order, so simply fill the hash:

    for my $line (split(/\n/,$response)) {
        my ($ctg_name, $aut_name, $is_current, $datetime, $timestamp, $note_text)
            = split(/\t/, $line, 6);

        my $new_note = Bio::Otter::Lace::SequenceNote->new;
        $new_note->text($note_text);
        $new_note->timestamp($timestamp);
        $new_note->is_current($is_current eq 'Y' ? 1 : 0);
        $new_note->author($aut_name);

        my $note_listp = $ctgname2notes{$ctg_name} ||= [];
        push(@$note_listp, $new_note);
    }

        # now, once everything has been loaded, let's fill in the structures:

    foreach my $cs (@{$ss->CloneSequence_list()}) {
        my $hashkey = $cs->contig_name();

        $cs->truncate_SequenceNotes();
        if (my $notes = $ctgname2notes{$hashkey}) {
            foreach my $note (sort {$a->timestamp <=> $b->timestamp} @$notes) {
                # logic in current_SequenceNote doesn't work
                # unless sorting is done first

                $cs->add_SequenceNote($note);
                if ($note->is_current) {
                    $cs->current_SequenceNote($note);
                }
            }
        }
    }

    return;
}

sub change_sequence_note {
    my ($self, @args) = @_;

    $self->_sequence_note_action('change', @args);

    return;
}

sub push_sequence_note {
    my ($self, @args) = @_;

    $self->_sequence_note_action('push', @args);

    return;
}

sub _sequence_note_action {
    my ($self, $action, $dsname, $contig_name, $seq_note) = @_;

    my $ds = $self->get_DataSet_by_name($dsname);

    my $response = $self->http_response_content(
        'GET',
        'set_sequence_note',
        {
            'dataset'   => $dsname,
            'action'    => $action,
            'contig'    => $contig_name,
            'timestamp' => $seq_note->timestamp(),
            'text'      => $seq_note->text(),
            'author'    => $self->author,
        },
    );

    # I guess we simply have to ignore the response
    return;
}

sub get_all_DataSets {
    my ($self) = @_;

    my $ds = $self->{'_datasets'};
    if (! $ds) {

        my $datasets_hash = $self->_get_DataSets_hash;

        my @datasets = map {
            $self->_make_DataSet($_, $datasets_hash->{$_});
        } keys %{$datasets_hash};

        $ds = $self->{'_datasets'} =
            [ sort {$a->name cmp $b->name} @datasets ];
    }

    return @$ds;
}

# Factored out to allow override in OtterTest::Client
sub _get_DataSets_hash {
    my ($self) = @_;

    my $datasets_hash = $self->otter_response_content
        ('GET', 'get_datasets', {'author' => $self->author});

    return $datasets_hash;
}

sub fetch_fasta_seqence {
    my ($self, $acc) = @_;
    use Data::Dumper;
    my $datasets_hash = $self->otter_response_content
        ('GET', 'get_sequence', {'id'=>$acc, 'author' => $self->author});

    return $datasets_hash;
}

sub _make_DataSet {
    my ($self, $name, $params) = @_;

    my $dataset = Bio::Otter::Lace::DataSet->new;
    $dataset->name($name);
    while (my ($key, $value) = each %{$params}) {
        my $method = uc $key;
        if ($method =~ /(host|port|user|pass|restricted|headcode)$/i) {
            warn "Got an old species.dat?  Ignored key $method";
        } elsif ($method =~ /^((dna_)?(dbname|dbspec)|alias|readonly)$/i) {
            $dataset->$method($value);
        } else {
            die "Bad method $method";
        }
    }
    $dataset->Client($self);

    return $dataset;
}

sub get_server_otter_config {
    my ($self) = @_;

    $self->_ensure_authorised;
    my $content = $self->_get_config_file('otter_config');
    Bio::Otter::Lace::Defaults::save_server_otter_config($content);

    return;
}

sub _ensure_authorised {
    my ($self) = @_;

    # Is user associated with the cookiejar the one configured?
    # Done here because it's the first action of Otter.
    my $who_am_i = $self->do_authentication;
    if ($who_am_i ne $self->author) {
        my $a = $self->author;
        $self->logger->warn("Clearing existing cookie for author='$who_am_i'.  Configuration is for author='$a'");
        $self->get_CookieJar->clear;
        $who_am_i = $self->do_authentication;
    }

    # This shows authentication AND authorization
    $self->logger->info("Authorised as $who_am_i");
    return ();
}


sub _get_config_file {
    my ($self, $key) = @_;
    return $self->http_response_content(
        'GET',
        'get_config',
        { 'key' => $key, 'author' => $self->author },
        );
}

sub _get_cache_config_file {
    my ($self, $key) = @_;

    # We cache the whole file in memory
    unless ($self->{$key}) {
        $self->{$key} = $self->_get_config_file($key);
    }
    return $self->{$key};
}

sub get_otter_styles {
    my ($self) = @_;
    return $self->_get_cache_config_file('otter_styles');
}

sub get_otter_schema {
    my ($self) = @_;
    return $self->_get_cache_config_file('otter_schema');
}

sub get_loutre_schema {
    my ($self) = @_;
    return $self->_get_cache_config_file('loutre_schema');
}

sub get_server_ensembl_version {
    my ($self) = @_;
    return $self->_get_cache_config_file('ensembl_version');
}

# same as Bio::Otter::Server::Config->designations (fresh every time)
sub _get_designations {
    my ($self) = @_;
    my $hashref = $self->otter_response_content(GET => 'get_config', { key => 'designations', 'author' => $self->author });
    return $hashref;
}

# Return hashref of information derived from current code version and
# central config.
sub designate_this {
    my ($self, %test_input) = @_;

    my $desig = $self->_get_designations;
    my $major = $test_input{major} || Bio::Otter::Version->version;

    my $BOG = $test_input{BOG} || 'Bio::Otter::Git';
    my $feat =  $BOG->param('feature');
    my $txtvsn = $BOG->taglike;

    my $major_re = ($feat
                    ? qr{^$major(\.\d+)?_$feat$}
                    : qr{^$major(\.|$)});

    my ($key) =
      # There would have been multiple hits for v75, but now we have
      # feature branches.  Sort just in case.
      sort grep { $desig->{$_} =~ $major_re } keys %$desig;

    my $live = $desig->{live};

    if (!defined $key) {
        my @v = sort values %$desig;
        $self->logger->info("$major_re !~ designations.txt values (@v), designate_this -> experimental?");
    }

    my %out = (major_designation => $key, # or undef (obsolete)
               latest_this_major => defined $key ? $desig->{$key} : $live,
               stale => 0,
               current_live => $live);

    # Give a simple label to what type of version this is
    my @standard = qw( live test old );
    if (defined $key && $key eq 'dev') {
        # dev -> no staleness check
        $out{descr} = 'an unstable developer-edition Otter';
    } elsif (defined $key && grep { $key eq $_ } @standard) {
        # a standard designation
        my ($L, $C) = $key eq 'old'
          ? qw( last final ) : qw( latest current );
        if ($txtvsn eq $out{latest_this_major}) {
            $out{descr} = "the $L $key Otter";
        } else {
            $out{descr} = "not the $C $key Otter\nIt is $txtvsn, $L is $out{latest_this_major}";
            $out{stale} = 1;
        }
    } elsif (defined $key && $key !~ /^\d+(_|$)/) {
        # a non-standard designation
        $out{descr} = "a special $feat Otter";
        if ($txtvsn ne $out{latest_this_major}) {
            $out{descr} .= "\nIt is $txtvsn, latest is $out{latest_this_major}";
            $out{stale} = 1;
        }
    } elsif ($major > int($live)) {
        # not sure what it is, but not obsolete
        $out{descr} = "an experimental $feat Otter";
        $out{major_designation} = 'dev'; # a small fib
        $out{latest_this_major} = undef;

    } else {
        # not designated, or designated only by number
        # (the latter probably has an Otter Server)
        $out{major_designation} = undef;
        $out{descr} = "an obsolete Otter.  We are now on $live";
        $out{stale} = 1;
    }


    $out{_workings} = # debug output
      { designations => $desig,
        major => $major,
        feat => $feat,
        txtvsn => $txtvsn,
        major_re => $major_re };

    return \%out;
}


sub get_slice_DE {
    my ($self, $slice) = @_;
    my $resp = $self->otter_response_content
      ('GET', 'DE_region', { $self->slice_query($slice), 'author' => $self->author });
    return $resp->{description};
}

# Give a B:O:L:Slice
sub slice_query {
    my ($self, $slice) = @_;
    die unless wantarray;
    return ('dataset' => $slice->dsname(),
            'chr'     => $slice->ssname(),

            'cs'      => $slice->csname(),
            'csver'   => $slice->csver(),
            'name'    => $slice->seqname(),
            'start'   => $slice->start(),
            'end'     => $slice->end()),
            'author'  => $self->author;
}


sub do_authentication {
    my ($self) = @_;

    my $user = $self->http_response_content(
        'GET',
        'authenticate_me',
        {'author' => $self->author},
    );
    return $user
}

sub get_all_SequenceSets_for_DataSet {
  my ($self, $ds) = @_;
  return [] unless $ds;

  my $dataset_name = $ds->name;

  my $sequencesets_xml =
      $self->http_response_content(
          'GET', 'get_sequencesets', {
              'dataset' => $dataset_name, 'author' => $self->author,
          });

  local $XML::Simple::PREFERRED_PARSER = 'XML::Parser';
  # configure expat for speed, also used in Bio::Vega::XML::Parser

  my $sequencesets_hash =
      XMLin($sequencesets_xml,
            ForceArray => [ qw(
                dataset
                sequenceset
                subregion
                ) ],
            KeyAttr => {
                dataset     => 'name',
                sequenceset => 'name',
                subregion   => 'name',
            },
      )->{dataset}{$dataset_name}{sequencesets}{sequenceset};

  my $sequencesets = [
      map {
          $self->_make_SequenceSet(
              $_, $dataset_name, $sequencesets_hash->{$_});
      } keys %{$sequencesets_hash} ];

  if ($ds->READONLY) {
      foreach my $ss (@$sequencesets) {
          $ss->write_access(0);
      }
  }

  return $sequencesets;
}

sub _make_SequenceSet {
    my ($self, $name, $dataset_name, $params) = @_;

    my $sequenceset = Bio::Otter::Lace::SequenceSet->new;
    $sequenceset->name($name);
    $sequenceset->dataset_name($dataset_name);

    while (my ($key, $value) = each %{$params}) {
        if ($key eq 'subregion') {
            while (my ($sr_name, $sr_params) = each %{$value}) {
                next if $sr_params->{hidden};
                $sequenceset->set_subset(
                    $sr_name, [split(/,/, $sr_params->{content})]);
            }
        }
        elsif ($sequenceset->can($key)) {
            die "Bad key $key" unless $key =~ /^[_A-Za-z]{1,16}$/;
            $sequenceset->$key($value);
        }
    }

    return $sequenceset;
}

sub get_all_CloneSequences_for_DataSet_SequenceSet { # without any lock info
  my ($self, $ds, $ss) = @_;
  return [] unless $ss ;
  my $csl = $ss->CloneSequence_list;
  return $csl if (defined $csl && scalar @$csl);

  my $dataset_name     = $ds->name;
  my $sequenceset_name = $ss->name;

  my $clonesequences_xml = $self->http_response_content(
        'GET',
        'get_clonesequences',
        {
            'dataset'     => $dataset_name,
            'sequenceset' => $sequenceset_name,
            'author'      => $self->author
        }
    );

  local $XML::Simple::PREFERRED_PARSER = 'XML::Parser';
  # configure expat for speed, also used in Bio::Vega::XML::Parser

  my $clonesequences_array =
      XMLin($clonesequences_xml,
            ForceArray => [ qw(
                dataset
                sequenceset
                clonesequence
                ) ],
            KeyAttr => {
                dataset       => 'name',
                sequenceset   => 'name',
            },
      )->{dataset}{$dataset_name}{sequenceset}{$sequenceset_name}{clonesequences}{clonesequence};

  my $clonesequences = [
      map {
          $self->_make_CloneSequence(
              $dataset_name, $sequenceset_name, $_);
      } @{$clonesequences_array} ];
  $ss->CloneSequence_list($clonesequences);

  return $clonesequences;
}

sub _make_CloneSequence {
    my ($self, $dataset_name, $sequenceset_name, $params) = @_;

    my $clonesequence = Bio::Otter::Lace::CloneSequence->new;

    while (my ($key, $value) = each %{$params}) {
        if ($key eq 'chr') {
            $clonesequence->chromosome($value->{name});
        }
        elsif ($clonesequence->can($key)) {
            die "Bad key $key" unless $key =~ /^[_A-Za-z]{1,16}$/;
            $clonesequence->$key($value);
        }
    }

    return $clonesequence;
}

sub get_methods_ace {
    my ($self) = @_;
    return $self->_get_cache_config_file('methods_ace');
}

sub get_accession_info {
    my ($self, @accessions) = @_;

    my $hashref = $self->otter_response_content(
        'POST',
        'get_accession_info',
        {'author' => $self->author, accessions => join ',', @accessions },
        );

    return $hashref;
}

sub get_accession_types {
    my ($self, @accessions) = @_;

    my $hashref = $self->otter_response_content(
        'POST',
        'get_accession_types',
        {'author' => $self->author, accessions => join ',', @accessions },
        );

    return $hashref;
}

sub get_taxonomy_info {
    my ($self, @ids) = @_;

    my $response = $self->otter_response_content(
        'POST',
        'get_taxonomy_info',
        {'author' => $self->author, id => join ',', @ids },
        );
    return $response;
}

sub save_otter_xml {
    my ($self, $xml, $dsname, $lock_token) = @_;

    $self->logger->logconfess("Cannot save_otter_xml, write_access configured off")
      unless $self->write_access;
    $self->logger->logconfess("Cannot save_otter_xml without a lock_token")
      unless $lock_token && $lock_token !~ /^unlocked /;

    my $content = $self->http_response_content(
        'POST',
        'write_region',
        {
            'dataset'  => $dsname,
            'data'     => $xml,
            'locknums' => $lock_token,
            'author'   => $self->author,
        }
    );

    return $content;
}

# lock_region, unlock_region : see Bio::Otter::Lace::AceDatabase

sub _DataSet_SequenceSet_response_content {
    my ($self, $ds, $ss, $method, $script) = @_;

    my $query = {
        'dataset'  => $ds->name,
        'chr'      => $ss->name,
<<<<<<< HEAD
        'author'   => $self->author 
=======
        'author'   => $self->author
>>>>>>> 3980460a
    };

    my $content =
        $self->otter_response_content($method, $script, $query);

    return $content;
}

# configuration

sub config_value {
    my ($self, $key) = @_;

    return $self->config_section_value(client => $key);
}

sub config_section_value {
    my ($self, $section, $key) = @_;
    return Bio::Otter::Lace::Defaults::config_value($section, $key);
}

sub config_value_list {
    my ($self, @keys) = @_;
    return Bio::Otter::Lace::Defaults::config_value_list(@keys);
}

sub config_value_list_merged {
    my ($self, @keys) = @_;
    return Bio::Otter::Lace::Defaults::config_value_list_merged(@keys);
}

sub config_section {
    my ($self, @keys) = @_;
    return Bio::Otter::Lace::Defaults::config_section(@keys);
}

sub config_keys {
    my ($self, @keys) = @_;
    return Bio::Otter::Lace::Defaults::config_keys(@keys);
}

############## Session recovery methods ###################################

sub sessions_needing_recovery {
    my ($self) = @_;

    my $proc_table = Proc::ProcessTable->new;
    my @otter_procs =
      grep { defined $_->cmndline && $_->cmndline =~ /otter/ }
        @{$proc_table->table};
    my %existing_pid = map {$_->pid, 1} @otter_procs;

    my $to_recover = [];

    foreach ( $self->_all_sessions ) {
        my ( $lace_dir, $pid, $mtime ) = @{$_};
        next if $existing_pid{$pid};

        if (my $name = $self->_maybe_recoverable($lace_dir)) {
            push(@$to_recover, [$lace_dir, $mtime, $name]);
        }
        else {
            try {
                # Attempt to release locks of uninitialised sessions
                my $adb = $self->recover_session($lace_dir, 1);
                $adb->error_flag(0);    # It is uninitialised, so we want it to be removed
                $lace_dir = $adb->home;
                if ($adb->write_access) {
                    my ($dsname, $slice_name) = split(/ /, $adb->name);
                    $adb->unlock_otter_slice($dsname, $slice_name);
                    $self->logger->warn("Removed lock from uninitialised database in '$lace_dir'");
                }
            }
            catch { $self->logger->error("error while recovering session '$lace_dir': $_"); };
            if (-d $lace_dir) {
                # Belt and braces - if the session was unrecoverable we want it to be deleted.
                my $done = $self->_move_to_done($lace_dir);
                $self->logger->logdie("Uninitialised or corrupted SQLite DB: '$lace_dir' moved to '$done'");
            }
        }
    }

    # Sort by modification date, ascending
    $to_recover = [sort {$a->[1] <=> $b->[1]} @$to_recover];

    return $to_recover;
}

sub _move_to_done {
    my ($self, $lace_dir) = @_;

    my $done = "$lace_dir.done"; # string also in new_AceDatabase
    rename($lace_dir, $done) # RT410906: sometimes this would fail
      or $self->logger->logdie("Error renaming '$lace_dir' to '$done'; $!");
    # DUP: rename also in $adb->DESTROY

    return $done;
}

sub _maybe_recoverable {
    my ($self, $home_dir) = @_;

    my $db = Bio::Otter::Lace::DB->new(home => $home_dir, client => $self);

    my $xml = $db->get_tag_value('region_xml');
    return unless $xml;

    return $db->get_tag_value('name');
}

sub recover_session {
    my ($self, $dir, $unrecoverable) = @_;

    my $adb = $self->new_AceDatabase;
    $adb->error_flag(1);
    my $home = $adb->home;

    if (rename($dir, $home)) {
        $self->logger->info("recover_session: renamed $dir -> $home");
    } else {
        $self->logger->logdie("Cannot move '$dir' to '$home'; $!");
    }

    if ($unrecoverable) {
        # get the adb-with-slice back, for possible lock release and cleanup in sessions_needing_recovery()
        try { $adb->recover_slice_from_region_xml; }
        catch { $self->logger->warn($_); };
        return $adb;
    }

    # All the info we need about the genomic region
    # in the lace database is saved in the region XML
    # dot file.
    $adb->recover_slice_from_region_xml;
    $adb->reload_filter_state;

    return $adb;
}

############## Session recovery methods end here ############################


############## server requests for AceDatabase ##############################

sub get_region_xml {
    my ($self, $slice) = @_;
    my $xml = $self->http_response_content(
        'GET',
        'get_region',
        { $self->slice_query($slice), 'author' => $self->author },
        );
    return $xml;
}

sub get_assembly_dna {
    my ($self, $slice) = @_;

    my $response = $self->otter_response_content(
        'GET',
        'get_assembly_dna',
        { $self->slice_query($slice), 'author' => $self->author },
        );
    return $response->{dna};
}

sub lock_region {
    my ($self, $slice) = @_;
    my $hash = $self->otter_response_content(
        'POST',
        'lock_region',
        {
            $self->slice_query($slice),
            hostname => $self->client_hostname,
            'author' => $self->author
        },
        );
    return $hash;
}

sub unlock_region {
    my ($self, $dataset_name, $locknums) = @_;
    my $hash = $self->otter_response_content(
        'POST',
        'unlock_region',
        {
            dataset  => $dataset_name,
            locknums => $locknums,
            'author' => $self->author,
        },
        );
    return $hash;
}

############## server requests for AceDatabase end here #####################

# This is under the control of $self->_debug_client() and should match the corresponding
# log4perl.logger.client in Bio::Otter::LogFile::make_log().
#
sub _client_logger {
    return logger('otter.client');
}

1;

__END__

=head1 NAME - Bio::Otter::Lace::Client

=head1 DESCRIPTION

A B<Client> object Communicates with an otter
HTTP server on a particular url.  It
has methods to fetch annotated gene information
in otter XML, lock and unlock clones, and save
"ace" formatted annotation back.  It also returns
lists of B<DataSet> objects provided by the
server.


=head1 CLASS METHODS

=head2 the()

Return a singleton instance, instantiating it if necessary.

Objects which are tied (by an instance variable / property) to a
particular client instance should avoid using this.

=head2 new()

An ordinary constructor, making instances as requested.


=head1 AUTHOR

Ana Code B<email> anacode@sanger.ac.uk<|MERGE_RESOLUTION|>--- conflicted
+++ resolved
@@ -1555,11 +1555,7 @@
     my $query = {
         'dataset'  => $ds->name,
         'chr'      => $ss->name,
-<<<<<<< HEAD
-        'author'   => $self->author 
-=======
         'author'   => $self->author
->>>>>>> 3980460a
     };
 
     my $content =
