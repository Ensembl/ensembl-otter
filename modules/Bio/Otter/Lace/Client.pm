=head1 LICENSE

Copyright [2018-2019] EMBL-European Bioinformatics Institute

Licensed under the Apache License, Version 2.0 (the "License");
you may not use this file except in compliance with the License.
You may obtain a copy of the License at

     http://www.apache.org/licenses/LICENSE-2.0

Unless required by applicable law or agreed to in writing, software
distributed under the License is distributed on an "AS IS" BASIS,
WITHOUT WARRANTIES OR CONDITIONS OF ANY KIND, either express or implied.
See the License for the specific language governing permissions and
limitations under the License.

=cut

### Bio::Otter::Lace::Client

package Bio::Otter::Lace::Client;

use strict;
use warnings;
use Carp;
use Try::Tiny;

use Net::Domain qw{ hostname hostfqdn };
use Proc::ProcessTable;

use List::MoreUtils qw( uniq );
use Bio::Otter::Log::Log4perl 'logger';
use Log::Log4perl::Level;
use LWP;
use URI;
use URI::Escape qw{ uri_escape };
use HTTP::Cookies::Netscape;
use Term::ReadKey qw{ ReadMode ReadLine };

use XML::Simple;
use JSON;

use Bio::Vega::SliceLock;

use Bio::Otter::Git; # for feature branch detection
use Bio::Otter::Debug;
use Bio::Otter::Version;
use Bio::Otter::Lace::Defaults;
use Bio::Otter::Lace::DataSet;
use Bio::Otter::Lace::SequenceSet;
use Bio::Otter::Lace::CloneSequence;
use Bio::Otter::Lace::PipelineStatus;
use Bio::Otter::Lace::SequenceNote;
use Bio::Otter::Lace::AceDatabase;
use Bio::Otter::Lace::DB;
use Bio::Otter::LogFile;
use Bio::Otter::Auth::SSO;
use Bio::Vega::Utils::MacProxyConfig qw{ mac_os_x_set_proxy_vars };
use Bio::Otter::Auth::Access;
<<<<<<< HEAD

=======
>>>>>>> f6147d12
use 5.009001; # for stacked -f -r which returns false under 5.8.8

# we add "1" and "2" as keys for backwards compatibility with "debug=1" and "debug=2"
Bio::Otter::Debug->add_keys(qw(
    Client 1
    Server 2
    ));

# Window title prefix.
#
# Is a global for ease of interpolation.  Don't expect existing
# windows to update when it changes.
our $PFX = 'otter: ';

sub _pkginit {
    my ($pkg) = @_;
    # needs do_getopt to have happened
    my $short = $pkg->config_value('short_window_title_prefix');
    $PFX = 'o: ' if $short && $short > 0;
    # opt-out by negative values - B:O:L:D does not merge false values
    return 1;
}


{
    my $singleton;
    sub the {
        my ($pkg) = @_;
        return $singleton ||= $pkg->new;
    }
}

sub new {
    my ($pkg) = @_;

    # don't proceed without do_getopt
    Bio::Otter::Lace::Defaults->Client_needs_ready;

    __PACKAGE__->_pkginit;

    my ($script) = $0 =~ m{([^/]+)$};
    my $client_name = $script || 'otter';

    $ENV{'OTTER_COOKIE_JAR'} ||= __user_home()."/.otter/ns_cookie_jar";

    my $new = bless {
        _client_name     => $client_name,
        _cookie_jar_file => $ENV{'OTTER_COOKIE_JAR'},
    }, $pkg;

    my $debug = $new->config_value('debug');
    my $debug_show = defined $debug ? "'$debug'" : '<undefined>';
    warn "Debug from config: $debug_show\n";
    Bio::Otter::Debug->set($debug) if defined $debug;
    # nb. no loggers yet, because this object configures them
    return $new;
}

sub __user_home {
    my $home = (getpwuid($<))[7];
    return $home;
}

sub write_access {
    my ($self, $write_access) = @_;

    $self->logger->error('Set using the Config file please.') if $write_access;

    return $self->config_value('write_access') || 0;
}

sub author {
    my ($self, $author) = @_;
    
    $self->logger->error('Set using the Config file please.') if $author;
    
    return $self->config_value('author') || (getpwuid($<))[0];
    
}

sub email {
    my ($self, $email) = @_;

    $self->logger->error('Set using the Config file please.') if $email;

    return $self->config_value('email') || (getpwuid($<))[0];
}

sub fetch_seqence {
    my ($self, $acc) = @_;
    my $datasets_hash = $self->otter_response_content
        ('GET', 'get_sequence', {'id'=>$acc, 'author' => $self->author});

    return $datasets_hash;
}

sub _client_name {
    my ($self) = @_;
    return $self->{'_client_name'};
}

sub _debug_client {
    my ($self) = @_;
    # backwards compatibility with "debug=1" and "debug=2"
    my $_debug_client = 0
        || Bio::Otter::Debug->debug('Client')
        || Bio::Otter::Debug->debug('1')
        || Bio::Otter::Debug->debug('2')
        ;
    return $_debug_client;
}

sub _debug_server {
    my ($self) = @_;
    # backwards compatibility with "debug=2"
    my $_debug_server = 0
        || Bio::Otter::Debug->debug('Server')
        || Bio::Otter::Debug->debug('2')
        ;
    return $_debug_server;
}

sub fetch_seqence {
    my ($self, $acc) = @_;
    my $datasets_hash = $self->otter_response_content
        ('GET', 'get_sequence', {'id'=>$acc, 'author' => $self->author});

    return $datasets_hash;
}

sub no_user_config {
    my $cfg = Bio::Otter::Lace::Defaults::user_config_filename();
    return !-f $cfg;
}

sub _password_attempts {
    my ($self, $_password_attempts) = @_;

    if (defined $_password_attempts) {
        $self->{'_password_attempts'} = $_password_attempts;
    }
    return $self->{'_password_attempts'} || 3;
}

sub _config_path_default_rel_dot_otter {
    my ($self, $key) = @_;

    my $path = $self->config_value($key) or return;

    # Make $path into absolute file path
    # It is assumed to be relative to the ~/.otter directory
    # if not already absolute or beginning with "~/".
    my $home = __user_home();
    $path =~ s{^~/}{$home/};
    unless ($path =~ m{^/}) {
        $path = "$home/.otter/$path";
    }

    return $path;
}


sub get_log_dir {
    my ($self) = @_;
    my $home = __user_home();
    my $log_dir = "$home/.otter";
    if (-d $log_dir && -w _) {
        # ok
    } elsif (mkdir($log_dir)) {
        warn "Made logging directory '$log_dir'\n"; # logging not set up, so this must use 'warn'
    } else {
        # else we're in trouble,
        warn "mkdir($log_dir) failed: $!";
        die "Cannot log to $log_dir"; # error message eaten by broken logger
    }
    return $log_dir;
}

sub _get_log_config_file {
    my ($self) = @_;

    my $config_file = $self->_config_path_default_rel_dot_otter('log_config') or return;

    unless ( -f -r $config_file ) {
        warn "log_config file '$config_file' not readable, will use defaults";
        return;
    }
    return $config_file;
}

sub make_log_file {
    my ($self, $file_root) = @_;

    $file_root ||= 'client';

    my $log_dir = $self->get_log_dir or return;
    my( $log_file );
    my $i = 'a';
    do {
        $log_file = "$log_dir/$file_root.$$-$i.log";
        $i++;
    } while (-e $log_file);

    my $log_level = $self->config_value('log_level');
    my $config_file = $self->_get_log_config_file;
    # logging not set up, so must use 'warn'
    if ($config_file) {
        warn "Using log config file '$config_file'\n";
    } else {
        if($self->_debug_client) {
            warn "Logging output to '$log_file'\n";
        }
    }
    Bio::Otter::LogFile::make_log($log_file, $log_level, $config_file);
    $self->_client_logger->level($DEBUG) if $self->_debug_client;
    return;
}

sub cleanup {
    my ($self, $delayed) = @_;
    require Bio::Otter::Utils::Cleanup;
    my $cleaner = Bio::Otter::Utils::Cleanup->new($self);
    return $delayed ? $cleaner->fork_and_clean($delayed) : $cleaner->clean;
}

{
    my $session_number = 0;
    sub _new_session_path {
        my ($self) = @_;

        ++$session_number;
        return sprintf('%s.%d.%d',
                       $self->_session_root_otter, $$, $session_number);
    }
}

sub var_tmp_otter_dir {
    my ($self) = @_;

    my $user = (getpwuid($<))[0];
    return sprintf '/var/tmp/otter_%s', $user;
}

sub _session_root_otter {
    my ($self, $version) = @_;
    $version ||= Bio::Otter::Version->version;

    return sprintf '%s/v%s', $self->var_tmp_otter_dir, $version;
}

sub _all_sessions {
    my ($self) = @_;

    my @sessions = map {
        $self->_session_from_dir($_);
    } $self->all_session_dirs;

    return @sessions;
}

sub _session_from_dir {
    my ($self, $dir) = @_;

    # this ignores completed sessions, as they have been renamed to
    # end in ".done"

    my ($pid) = $dir =~ m{v[^/]+\.(\d+)\.\d+$};
    return unless $pid;

    my $mtime = (stat($dir))[9];
    return [ $dir, $pid, $mtime ];
}

sub all_session_dirs {
    my ($self, $version_glob) = @_;

    my $session_dir_pattern = $self->_session_root_otter($version_glob) . ".*";
    my @session_dirs = glob($session_dir_pattern);

    # Skip if directory is not ours
    my $uid = $<;
    @session_dirs = grep { (stat($_))[4] == $uid } @session_dirs;

    return @session_dirs;
}

# Only creates the object.
# Does not create the directory, that's done by $adb->make_database_directory.
#
sub new_AceDatabase {
    my ($self) = @_;

    my $adb = Bio::Otter::Lace::AceDatabase->new;
    $adb->Client($self);
    my $dir;
    while(1) {
        $dir = $self->_new_session_path;
        my @used = grep { -e $_ } ($dir, "$dir.done");
        # Latter will be used later in _move_to_done.  RT410906
        #
        # There is no race (vs. an honest Otter) because existing
        # directories would have been made by a previous run with what
        # is now our PID, on local machine.
        last if !@used;
        foreach my $fn (@used) {
            $self->logger->warn(sprintf("new_AceDatabase: skip %s, %s exists (%.1fd old)",
                                        $dir, $fn, -M $fn));
        }
    }

    $adb->home($dir);

    return $adb;
}

sub new_AceDatabase_from_Slice {
    my ($self, $slice) = @_;

    my $adb = $self->new_AceDatabase;
    $adb->error_flag(1);
    $adb->make_database_directory;
    $adb->DB->species($slice->dsname);
    $adb->slice($slice);
    $adb->name(join(' ', $slice->dsname, $slice->name));
    $adb->load_dataset_info;

    return $adb;
}

sub client_hostname {
    my ($self, $client_hostname) = @_;

    if ($client_hostname) {
        $self->{'_client_hostname'} = $client_hostname;
    }
    elsif (not $client_hostname = $self->{'_client_hostname'}) {
        $client_hostname = $self->{'_client_hostname'} = hostname();
    }
    return $client_hostname;
}

#
# now used by scripts only;
# please switch everywhere to using SequenceSet::region_coordinates()
#
sub chr_start_end_from_contig {
    my ($self, $ctg) = @_;

    my $chr_name  = $ctg->[0]->chromosome;
    my $start     = $ctg->[0]->chr_start;
    my $end       = $ctg->[-1]->chr_end;
    return($chr_name, $start, $end);
}

# "perlcritic --stern" refuses to learn that $logger->logconfess is fatal
sub get_DataSet_by_name { ## no critic (Subroutines::RequireFinalReturn)
    my ($self, $name) = @_;

    foreach my $ds ($self->get_all_DataSets) {
        if ($ds->name eq $name) {
            return $ds;
        }
    }
    $self->logger->logconfess("No such DataSet '$name'");
}

sub password_prompt{
    my ($self, $callback) = @_;

    if ($callback) {
        $self->{'_password_prompt_callback'} = $callback;
    }
    $callback = $self->{'_password_prompt_callback'} ||=
        sub {
            my ($self) = @_;

            unless (-t STDIN) { ## no critic (InputOutput::ProhibitInteractiveTest)
                $self->logger->error("Cannot prompt for password - not attached to terminal");
                return;
            }

            my $user = $self->author;
            print STDERR "Please enter your password ($user): ";
            ReadMode('noecho');
            my $password = ReadLine(0);
            print STDERR "\n";
            chomp $password;
            ReadMode('normal');
            return $password;
        };
    return $callback;
}

sub password_problem{
    my ($self, $callback) = @_;

    if ($callback) {
        $self->{'_password_problem_callback'} = $callback;
    }
    $callback = $self->{'_password_problem_callback'} ||=
      sub {
          my ($self, $message) = @_;
          $message =~ s{\n*\z}{};
          $self->logger->warn($message);
      };
    return $callback;
}

sub reauthorize_if_cookie_will_expire_soon {
    my ($self) = @_;

    # Soon is if cookie expires less than half an hour from now
    my $soon = time + (30 * 60);
    my $expiry = $self->{'_cookie_jar'}{'expiry'} || time;
    if ($expiry < $soon) {
        $self->logger->warn(
            sprintf("reauthorize_if_cookie_will_expire_soon: expiry expected at %s", scalar localtime($expiry)));
        my $password_attempts = $self->_password_attempts;
        while ($password_attempts) {
            return 1 if $self->_authorize;
            $password_attempts--;
        }
        return 0;
    }
    else {
        return 1;
    }
}

# Generates errors when rejecting config changes
sub config_set {
    my ($self, $section, $param, $value) = @_;
    # Be conservative.  Most code still assumes the config is static
    # after initialisation.
    my $target = qq{[$section]$param};
    $self->logger->logdie("Runtime setting of preference $target is not yet implemented")
      unless grep { $_ eq $target }
        qw{ [client]author [client]write_access };

    Bio::Otter::Lace::Defaults::set_and_save($section, $param, $value);
    # Save was successful - update client state

    if ($target eq '[client]author') {
        try {
            $self->_ensure_authorised;
        } catch {
            $self->logger->warn("After config_set $target, auth failed: $_");
            # we now have no valid authorisation
        };
    } # else no update needed

    # app is built on the assumption that these don't change, which we
    # will initially avoid by only showing prefs when auth fails
    $self->logger->warn("XXX: $target=$value changed; need to invalidate several windows");

    return ();
}

sub _authorize {
    my ($self) = @_;

    my $user = $self->author;
    my $password = $self->password_prompt()->($self)
      or $self->logger->logdie("No password given");
    my $password_attempts = $self->_password_attempts;

    my ($status, $failed, $detail) =
      Bio::Otter::Auth::SSO->login($self->get_UserAgent, $user, $password);
    $self->{'_cookie_jar'}{'expiry'} = time + (24 * 60 * 60);
    if (!$failed) {
        my $decoded_jwt = Bio::Otter::Auth::Access->_jwt_verify($detail);
        if  ($decoded_jwt->{'nickname'} ne ($self->author)) {
             die ('Username does not match token name');
        }
        # Cookie will have been given to UserAgent
        $self->logger->info(sprintf("Authenticated as %s: %s\n", $self->author, $status));
        $self->_save_CookieJar;
        return 1;
    } else {
        if($password_attempts > 2){
             $self->logger->warn(sprintf("Authentication as %s failed: %s (((%s)))\n", $self->author, $status, $detail));
             $password_attempts--;
             $self->{'_password_attempts'} = $password_attempts;
             $self->password_problem()->($self, $failed);
             return 0;
        }
        else{
             die ('Unauthorized user');
        }
    }
}

# ---- HTTP protocol related routines:

sub get_UserAgent {
    my ($self) = @_;

    return $self->{'_lwp_useragent'} ||= $self->_create_UserAgent;
}

sub _create_UserAgent {
    my ($self) = @_;

    mac_os_x_set_proxy_vars(\%ENV) if $^O eq 'darwin';

    my $ua = LWP::UserAgent->new(timeout => 9000);
    $ua->env_proxy;
    $ua->protocols_allowed([qw{ http https }]);
    $ua->agent('otter/50.0 ');
    push @{ $ua->requests_redirectable }, 'POST';
    $ua->cookie_jar($self->get_CookieJar);

    my $json_impl = JSON->backend;
    $self->_client_logger->warn("Slow JSON decoder '$json_impl' in use?")
      unless $json_impl->is_xs;

    return $ua;
}

# Call it early, but after loggers are ready
sub env_config {
    my ($self) = @_;
    #$self->_ua_tell_hostinfo;
    $self->_setup_pfetch_env;
    return;
}

sub _ua_tell_hostinfo {
    my ($self) = @_;
    my $ua = $self->get_UserAgent;
    my %info;
    @info{qw{ http https }} = map { defined $_ ? $_ : 'none' }
      $ua->proxy([qw[ http https ]]);
    if ($info{http} eq $info{https}) {
        $info{'http[s]'} = delete $info{http};
        delete $info{https};
    }
    my @nopr = @{ $ua->{no_proxy} }; # there is no get accessor
    $info{no_proxy} = join ',', uniq(@nopr) if @nopr;
    $info{set_in_ENV} = join ',',
      map { m{^(.).*_(.).*$} ? "$1$2" : $_ }
        grep { defined $ENV{$_} }
          map {( $_, uc($_) )}
            qw( http_proxy https_proxy no_proxy );

    $self->_client_logger->info('Hostname: ', hostfqdn());
    $self->_client_logger->info('Proxy:', map {" $_=$info{$_}"} sort keys %info);
    return;
}

sub get_CookieJar {
    my ($self) = @_;
    return $self->{'_cookie_jar'} ||= $self->_create_CookieJar;
}

sub _create_CookieJar {
    my ($self) = @_;

    my $jar = $self->{'_cookie_jar_file'};
    return HTTP::Cookies::Netscape->new(file => $jar);
}

sub _save_CookieJar {
    my ($self) = @_;

    my $jar = $self->{'_cookie_jar_file'};
    if (-e $jar) {
        # Fix mode if not already mode 600
        my $mode = (stat(_))[2];
        my $mode_required = oct(600);
        if ($mode != $mode_required) {
            chmod($mode_required, $jar)
                or $self->logger->logconfess(sprintf "chmod(0%o, '$jar') failed; $!", $mode_required);
        }
    } else {
        # Create file with mode 600
        my $save_mask = umask;
        umask(066);
        open my $fh, '>', $jar
            or $self->logger->logconfess("Can't create '$jar'; $!");
        close $fh
            or $self->logger->logconfess("Can't close '$jar'; $!");
        umask($save_mask);
    }

    $self->get_CookieJar->save
        or $self->logger->logconfess("Failed to save cookie");

    return;
}

sub _cookie_expiry_time {
    my ($self) = @_;

    my $jar = $self->get_CookieJar;
    my $expiry_time = 0;
    $jar->scan(sub{
        my ($key, $expiry) = @_[1,8];

        if ($key eq 'WTSISignOn') { # nb. Bio::Otter::Auth::SSO
            $expiry_time = $expiry;
        }
        return;
    });

    # $self->logger->debug("Cookie expiry time is ", scalar localtime($expiry_time));

    return $expiry_time;
}

sub url_root {
    my ($self) = @_;
    return $self->{'url_root'} ||=
        $self->_url_root;
}

sub _url_root {
    my ($self) = @_;

    my $feat = Bio::Otter::Git->param('feature');
    my $url = sprintf '%s/%s%s'
        , $self->config_value('url')
        , Bio::Otter::Version->version
        , ($feat ? "_$feat" : '')
        ;

    return $url;
}

sub url_root_is_default {
    my ($self) = @_;

    my $default = Bio::Otter::Lace::Defaults::default_config_value
      (qw( client url ));
    my $cfgd = $self->config_value('url');
    my $feat = Bio::Otter::Git->param('feature');

    return $cfgd eq $default && !$feat;
}

sub pfetch_url {
    my ($self) = @_;

    return $self->url_root . '/nfetch';
}

sub pfetch_port {
    my ($self) = @_;

    my $uri = URI->new($self->pfetch_url)->canonical;
    return $uri->port;
}

sub _setup_pfetch_env {
    my ($self) = @_;

    $ENV{'PFETCH_WWW'} = $self->pfetch_url;

    # Belvu's fetch is manually switched (as of 4.26-62-g75547)
    $ENV{'BELVU_FETCH_WWW'} = $self->pfetch_url.'?request=%s'; # RT#405174

    # Report the result to log.  RT#379752
    # Hardwired blixem config can affect some pfetches.
    my $new_PW = defined $ENV{'PFETCH_WWW'} ? "'$ENV{'PFETCH_WWW'}'" : "undef";
    my $blix_cfg = __user_home()."/.blixemrc";
    my $blix_cfg_exist = -f $blix_cfg ? "exists" : "not present";
    $self->_client_logger->info("setup_pfetch_env: PFETCH_WWW now $new_PW; $blix_cfg $blix_cfg_exist");
    return;
}

# Returns the content string from the http response object
# with the <otter> tags or JSON encoding removed.
# "perlcritic --stern" refuses to learn that $logger->logconfess is fatal
sub otter_response_content { ## no critic (Subroutines::RequireFinalReturn)
    my ($self, $method, $scriptname, $params) = @_;

    my $response = $self->_general_http_dialog($method, $scriptname, $params);

    return $self->_json_content($response)
      if $response->content_type =~ m{^application/json($|;)}; # charset ignored

    my $xml = $response->decoded_content();

    if (my ($content) = $xml =~ m{<otter[^\>]*\>\s*(.*)</otter>}s) {
        my $cl = $self->_client_logger;
        $cl->debug($self->_response_info($scriptname, $params, length($content).' (unwrapped)')) if $cl->is_debug;
        return $content;
    } else {
        $self->logger->logconfess("No <otter> tags in response content: [$xml]");
    }
}

sub _json_content {
    my ($self, $response) = @_;
    return JSON->new->decode($response->decoded_content);
}

# Returns the full content string from the http response object
sub http_response_content {
    my ($self, $method, $scriptname, $params) = @_;

    my $response = $self->_general_http_dialog($method, $scriptname, $params);

    my $txt = $response->decoded_content();
    # $self->logger->debug($txt);

    my $cl = $self->_client_logger;
    $cl->debug($self->_response_info($scriptname, $params, length($txt))) if $cl->is_debug;
    return $txt;
}

sub _response_info {
    my ($self, $scriptname, $params, $length) = @_;

    my $ana = $params->{'analysis'}
      ? ":$params->{analysis}"
      : '';
    return "$scriptname$ana - client received $length bytes from server\n";
}

sub _general_http_dialog {
    my ($self, $method, $scriptname, $params) = @_;

    $params->{'log'} = 1 if $self->_debug_server;
    $params->{'client'} = $self->_client_name;
    my $clogger = $self->_client_logger;

    my $password_attempts = $self->_password_attempts;
    my ($response, $content);
    
    REQUEST: while (1) {
        $response = $self->_do_http_request($method, $scriptname, $params);
        
        $content = $response->decoded_content;
        if ($response->is_success) {
            last REQUEST;
        }
        my $code = $response->code;        
        if ($code == 401 || $code == 403) {
            # 401 = unauthorized
            # 403 = forbidden
            # we should see 401 but the server still incorrectly returns 403
            while ($password_attempts) {
                $password_attempts--;
                # Try the request again if we manage to authorize
                if ($self->_authorize) {
                    next REQUEST;
                }
            }
            $clogger->logdie("Authorization failed");
        } elsif ($code == 410) {
            # 410 = Gone.  Not coming back; probably concise.  RT#234724
            # Actually, maybe not so concise.  RT#382740 returns "410 Gone" plus large HTML.
            $clogger->warn(__truncdent_for_log($content, 10240, '* '));
            $clogger->logdie(sprintf("Otter Server v%s is gone, please download an up-to-date Otter.",
                                     Bio::Otter::Version->version));
        } else {
            # Some error.  Content-length: protection is not yet applied,
            # just hope the error is informative.
            my $json_error = try {
                ($response->content_type =~ m{^application/json($|;)}) &&
                  JSON->new->decode($content); # charset ignored
            };
            if ($json_error && defined(my $error = $json_error->{error})) {
                # clear JSON-encoded error
                $clogger->info($content) if keys %$json_error > 1;
                $clogger->logdie("Server returned error $code: $error");
            } else {
                $clogger->info(join "\n", $response->status_line, $response->headers_as_string,
                               __truncdent_for_log($content, 10240));

                my $err;
                if ($content =~ m{<title>500 Internal Server Error</title>.*The server encountered an internal error or\s+misconfiguration and was unable to complete\s+your request}s) {
                    # standard Apache, uninformative
                    $err = 'details are in server error_log';
                } elsif ($content =~m{\A<\?xml.*\?>\n\s*<otter>\s*<response>\s*ERROR: (.*?)\s+</response>\s*</otter>\s*\z}s) {
                    # otter_wrap_response error
                    $err = $1;
                    $err =~ s{[.\n]*\z}{,}; # "... at /www/.../foo line 30,"
                } else {
                    # else some raw and probably large failure, hide it
                    $err = 'error text not recognised, details in Otter log';
                }
                $clogger->logdie(sprintf "Error %d: %s", $response->code, $err);
            }
        }
    }

    if ($content =~ /The Sanger Institute Web service you requested is temporarily unavailable/) {
        $clogger->logdie("Problem with the web server");
    }

    # for RT#401537 HTTP response truncation
    $clogger->debug(join "\n", $response->status_line, $response->headers_as_string)
      if $clogger->is_debug;

    # Check (possibly gzipped) lengths.  LWP truncates any excess
    # bytes, but does nothing if there are too few.
    my $got_len = length(${ $response->content_ref });
    my $exp_len = $response->content_length; # from headers
    $clogger->logdie
      ("Content length mismatch (before content-decode, if any).\n  Got $got_len bytes, headers promised $exp_len")
      if defined $exp_len # it was not provided, until recently
        && $exp_len != $got_len;

    return $response;
}

sub __truncdent_for_log {
    my ($txt, $maxlen, $dent) = @_;
    my $len = length($txt);
    substr($txt, $maxlen, $len, "[...truncated from $len bytes]\n") if $len > $maxlen;
    $txt =~ s/^/$dent/mg if defined $dent;
    $txt =~ s/\n*\z/\n/;
    return $txt;
}


sub _escaped_param_string {
    my ($self, $params) = @_;

    return join '&', map { $_ . '=' . uri_escape($params->{$_}) } (keys %$params);
}

sub _do_http_request {
    my ($self, $method, $scriptname, $params) = @_;
    my $url = $self->url_root.'/'.$scriptname;
    my $paramstring = $self->_escaped_param_string($params);

    my $request = HTTP::Request->new;
    $request->method($method);

    if ($method eq 'GET') {
        my $get = $url . ($paramstring ? "?$paramstring" : '');
        $request->uri($get);

        $self->_client_logger->debug("GET  $get");
    }
    elsif ($method eq 'POST') {
        $request->uri($url);
        $request->content($paramstring);

        $self->_client_logger->debug("POST  $url");
    }
    else {
        $self->logger->logconfess("method '$method' is not supported");
    }

    return $self->get_UserAgent->request($request);
}

# ---- specific HTTP-requests:

sub status_refresh_for_DataSet_SequenceSet{
    my ($self, $ds, $ss) = @_;

    my $response =
        $self->_DataSet_SequenceSet_response_content(
            $ds, $ss, 'GET', 'get_analyses_status', {'author' => $self->author});

    my %status_hash = ();
    for my $line (split(/\n/,$response)) {
        my ($c, $a, @rest) = split(/\t/, $line);
        $status_hash{$c}{$a} = \@rest;
    }

    # create a dummy hash with names only:
    my $names_subhash = {};
    if(my ($any_subhash) = (values %status_hash)[0] ) {
        while(my ($ana_name, $values) = each %$any_subhash) {
            $names_subhash->{$ana_name} = [];
        }
    }

    foreach my $cs (@{$ss->CloneSequence_list}) {
        $cs->drop_pipelineStatus;

        my $status = Bio::Otter::Lace::PipelineStatus->new;
        my $contig_name = $cs->contig_name();

        my $status_subhash = $status_hash{$contig_name} || $names_subhash;

#        if($status_subhash == $names_subhash) {
#            $self->logger->warn("had to assign an empty subhash to contig '$contig_name'");
#        }

        while(my ($ana_name, $values) = each %$status_subhash) {
            $status->add_analysis($ana_name, $values);
        }
        $cs->pipelineStatus($status);
    }

    return;
}

sub find_clones {
    my ($self, $dsname, $qnames_list, $ss) = @_;
    my $qnames_string = join(',', @$qnames_list);

    my $response = $self->http_response_content(
        'GET',
        'find_clones',
        {
            'dataset'  => $dsname,
            'qnames'   => $qnames_string,
<<<<<<< HEAD
            'author'   => $self->author
=======
            'author'   => $self->author,
            'coord_system_name' => $ss->coord_system_name,
            'coord_system_version' => $ss->coord_system_version,
>>>>>>> f6147d12
        },
    );

    my $result_list = [ map { _find_clone_result($_); } split /\n/, $response ];

    return $result_list;
}

sub _find_clone_result {
    my ($line) = @_;
    my ($qname, $qtype, $component_names, $assembly) = split /\t/, $line;
    if ($qname eq '') {
        return { text => $line };
    } else {
        my $components = $component_names ? [ split /,/, $component_names ] : [];
        return {
                qname      => $qname,
                qtype      => $qtype,
                components => $components,
                assembly   => $assembly,
               };
    }
}

sub get_meta {
    my ($self, $dsname) = @_;
    my $hashref = $self->otter_response_content(GET => 'get_meta', { dataset => $dsname, 'author' => $self->author });
    return $hashref;
}

sub get_db_info {
<<<<<<< HEAD
    my ($self, $dsname) = @_;
    my $hashref = $self->otter_response_content(GET => 'get_db_info', { dataset => $dsname, 'author' => $self->author });
=======
    my ($self, $dsname, $coord_system_name, $coord_system_version) = @_;
    my $hashref = $self->otter_response_content(GET => 'get_db_info', { dataset => $dsname, 'coord_system_name' => $coord_system_name,
                                                                         'coord_system_version' => $coord_system_version, 'author' => $self->author });
>>>>>>> f6147d12
    return $hashref;
}

sub lock_refresh_for_DataSet_SequenceSet {
    my ($self, $ds, $ss) = @_;
    my $response =
       $self->_DataSet_SequenceSet_response_content(
<<<<<<< HEAD
           $ds, $ss, 'GET', 'get_locks', {'author' => $self->author});

=======
           $ds, $ss, 'GET', 'get_locks',
        {
            'coord_system_name' => $ss->coord_system_name,
            'coord_system_version' => $ss->coord_system_version,
            'author' => $self->author
        });
>>>>>>> f6147d12
    my @slice_lock = map { Bio::Vega::SliceLock->new_from_json($_) }
      @{ $response->{SliceLock} || [] };

    # O(N^2) in (clones*locks) but should still be plenty fast
    foreach my $cs (@{$ss->CloneSequence_list()}) {
        my ($chr, $start, $end) = $ss->region_coordinates([ $cs ]);
        my @overlap = grep { $_->seq_region_start <= $end &&
                               $_->seq_region_end >= $start } @slice_lock;
        $cs->set_SliceLocks(@overlap);
    }

    return;
}

sub fetch_all_SequenceNotes_for_DataSet_SequenceSet {
    my ($self, $ds, $ss) = @_;

    $ss ||= $ds->selected_SequenceSet
        || $self->logger->logdie("no selected_SequenceSet attached to DataSet");

    my $response =
        $self->_DataSet_SequenceSet_response_content(
<<<<<<< HEAD
            $ds, $ss, 'GET', 'get_sequence_notes', {'author' => $self->author});
=======
            $ds, $ss, 'GET', 'get_sequence_notes',{'author' => $self->author});
>>>>>>> f6147d12

    my %ctgname2notes = ();

        # we allow the notes to come in any order, so simply fill the hash:

    for my $line (split(/\n/,$response)) {
        my ($ctg_name, $aut_name, $is_current, $datetime, $timestamp, $note_text)
            = split(/\t/, $line, 6);

        my $new_note = Bio::Otter::Lace::SequenceNote->new;
        $new_note->text($note_text);
        $new_note->timestamp($timestamp);
        $new_note->is_current($is_current eq 'Y' ? 1 : 0);
        $new_note->author($aut_name);

        my $note_listp = $ctgname2notes{$ctg_name} ||= [];
        push(@$note_listp, $new_note);
    }

        # now, once everything has been loaded, let's fill in the structures:

    foreach my $cs (@{$ss->CloneSequence_list()}) {
        my $hashkey = $cs->contig_name();

        $cs->truncate_SequenceNotes();
        if (my $notes = $ctgname2notes{$hashkey}) {
            foreach my $note (sort {$a->timestamp <=> $b->timestamp} @$notes) {
                # logic in current_SequenceNote doesn't work
                # unless sorting is done first

                $cs->add_SequenceNote($note);
                if ($note->is_current) {
                    $cs->current_SequenceNote($note);
                }
            }
        }
    }

    return;
}

sub change_sequence_note {
    my ($self, @args) = @_;

    $self->_sequence_note_action('change', @args);

    return;
}

sub push_sequence_note {
    my ($self, @args) = @_;

    $self->_sequence_note_action('push', @args);

    return;
}

sub _sequence_note_action {
    my ($self, $action, $dsname, $contig_name, $seq_note) = @_;

    my $ds = $self->get_DataSet_by_name($dsname);

    my $response = $self->http_response_content(
        'GET',
        'set_sequence_note',
        {
            'dataset'   => $dsname,
            'action'    => $action,
            'contig'    => $contig_name,
            'timestamp' => $seq_note->timestamp(),
            'text'      => $seq_note->text(),
<<<<<<< HEAD
            'author'    => $self->author,
=======
            'author' => $self->author
>>>>>>> f6147d12
        },
    );

    # I guess we simply have to ignore the response
    return;
}

sub get_all_DataSets {
    my ($self) = @_;

    my $ds = $self->{'_datasets'};
    if (! $ds) {

        my $datasets_hash = $self->_get_DataSets_hash;

        my @datasets = map {
            $self->_make_DataSet($_, $datasets_hash->{$_});
        } keys %{$datasets_hash};

        $ds = $self->{'_datasets'} =
            [ sort {$a->name cmp $b->name} @datasets ];
    }

    return @$ds;
}

# Factored out to allow override in OtterTest::Client
sub _get_DataSets_hash {
    my ($self) = @_;

    my $datasets_hash = $self->otter_response_content
        ('GET', 'get_datasets', {'author' => $self->author});
<<<<<<< HEAD
=======

    return $datasets_hash;
}

sub fetch_fasta_seqence {
    my ($self, $acc) = @_;
    my $datasets_hash = $self->otter_response_content
        ('GET', 'get_fasta_sequence', {'id'=>$acc, 'author' => $self->author});
>>>>>>> f6147d12

    return $datasets_hash;
}


sub fetch_fasta_sequence {
    my ($self, @accessions) = @_;

    my $hashref = $self->otter_response_content(
        'POST',
        'get_fasta_sequence',
        {'author' => $self->author, 'id' => join ',', @accessions },
        );

    return $hashref;
}

sub _make_DataSet {
    my ($self, $name, $params) = @_;

    my $dataset = Bio::Otter::Lace::DataSet->new;
    $dataset->name($name);
    while (my ($key, $value) = each %{$params}) {
        my $method = uc $key;
        if ($method =~ /(host|port|user|pass|restricted|headcode)$/i) {
            warn "Got an old species.dat?  Ignored key $method";
        } elsif ($method =~ /^((dna_)?(dbname|dbspec)|alias|readonly)$/i) {
            $dataset->$method($value);
        } else {
            die "Bad method $method";
        }
    }
    $dataset->Client($self);

    return $dataset;
}

sub get_server_otter_config {
    my ($self) = @_;

    $self->_ensure_authorised;
    my $content = $self->_get_config_file('otter_config');
    Bio::Otter::Lace::Defaults::save_server_otter_config($content);

    return;
}

sub _ensure_authorised {
    my ($self) = @_;

    # Is user associated with the cookiejar the one configured?
    # Done here because it's the first action of Otter.
    
    my $who_am_i = $self->do_authentication;
    if ($who_am_i ne $self->author) {
        my $a = $self->author;
        $self->logger->warn("Clearing existing cookie for author='$who_am_i'.  Configuration is for author='$a'");
        $self->get_CookieJar->clear;
        $who_am_i = $self->do_authentication;
    }

    # This shows authentication AND authorization
    $self->logger->info("Authorised as $who_am_i");
    return ();
}


sub _get_config_file {
    my ($self, $key) = @_;
    return $self->http_response_content(
        'GET',
        'get_config',
<<<<<<< HEAD
        { 'key' => $key, 'author' => $self->author },
=======
        { 'key' => $key,'author' => $self->author },
>>>>>>> f6147d12
        );
}

sub _get_cache_config_file {
    my ($self, $key) = @_;

    # We cache the whole file in memory
    unless ($self->{$key}) {
        $self->{$key} = $self->_get_config_file($key);
    }
    return $self->{$key};
}

sub get_otter_styles {
    my ($self) = @_;
    return $self->_get_cache_config_file('otter_styles');
}

sub get_otter_schema {
    my ($self) = @_;
    return $self->_get_cache_config_file('otter_schema');
}

sub get_loutre_schema {
    my ($self) = @_;
    return $self->_get_cache_config_file('loutre_schema');
}

sub get_server_ensembl_version {
    my ($self) = @_;
    return $self->_get_cache_config_file('ensembl_version');
}

# same as Bio::Otter::Server::Config->designations (fresh every time)
sub _get_designations {
    my ($self) = @_;
<<<<<<< HEAD
    my $hashref = $self->otter_response_content(GET => 'get_config', { key => 'designations', 'author' => $self->author });
=======
    my $hashref = $self->otter_response_content(GET => 'get_config', { key => 'designations','author' => $self->author });
>>>>>>> f6147d12
    return $hashref;
}

# Return hashref of information derived from current code version and
# central config.
sub designate_this {
    my ($self, %test_input) = @_;

    my $desig = $self->_get_designations;
    my $major = $test_input{major} || Bio::Otter::Version->version;

    my $BOG = $test_input{BOG} || 'Bio::Otter::Git';
    my $feat =  $BOG->param('feature');
    my $txtvsn = $BOG->taglike;

    my $major_re = ($feat
                    ? qr{^$major(\.\d+)?_$feat$}
                    : qr{^$major(\.|$)});

    my ($key) =
      # There would have been multiple hits for v75, but now we have
      # feature branches.  Sort just in case.
      sort grep { $desig->{$_} =~ $major_re } keys %$desig;

    my $live = $desig->{live};

    if (!defined $key) {
        my @v = sort values %$desig;
        $self->logger->info("$major_re !~ designations.txt values (@v), designate_this -> experimental?");
    }

    my %out = (major_designation => $key, # or undef (obsolete)
               latest_this_major => defined $key ? $desig->{$key} : $live,
               stale => 0,
               current_live => $live);

    # Give a simple label to what type of version this is
    my @standard = qw( live test old );
    if (defined $key && $key eq 'dev') {
        # dev -> no staleness check
        $out{descr} = 'an unstable developer-edition Otter';
    } elsif (defined $key && grep { $key eq $_ } @standard) {
        # a standard designation
        my ($L, $C) = $key eq 'old'
          ? qw( last final ) : qw( latest current );
        if ($txtvsn eq $out{latest_this_major}) {
            $out{descr} = "the $L $key Otter";
        } else {
            $out{descr} = "not the $C $key Otter\nIt is $txtvsn, $L is $out{latest_this_major}";
            $out{stale} = 1;
        }
    } elsif (defined $key && $key !~ /^\d+(_|$)/) {
        # a non-standard designation
        $out{descr} = "a special $feat Otter";
        if ($txtvsn ne $out{latest_this_major}) {
            $out{descr} .= "\nIt is $txtvsn, latest is $out{latest_this_major}";
            $out{stale} = 1;
        }
    } elsif ($major > int($live)) {
        # not sure what it is, but not obsolete
        $out{descr} = "an experimental $feat Otter";
        $out{major_designation} = 'dev'; # a small fib
        $out{latest_this_major} = undef;

    } else {
        # not designated, or designated only by number
        # (the latter probably has an Otter Server)
        $out{major_designation} = undef;
        $out{descr} = "an obsolete Otter.  We are now on $live";
        $out{stale} = 1;
    }


    $out{_workings} = # debug output
      { designations => $desig,
        major => $major,
        feat => $feat,
        txtvsn => $txtvsn,
        major_re => $major_re };

    return \%out;
}


sub get_slice_DE {
    my ($self, $slice) = @_;
    my $resp = $self->otter_response_content
      ('GET', 'DE_region', { $self->slice_query($slice), 'author' => $self->author });
    return $resp->{description};
}

# Give a B:O:L:Slice
sub slice_query {
    my ($self, $slice) = @_;
    die unless wantarray;
<<<<<<< HEAD
    return (
        'dataset' => $slice->dsname(),
        'chr'     => $slice->ssname(),
        'cs'      => $slice->csname(),
        'csver'   => $slice->csver(),
        'name'    => $slice->seqname(),
        'start'   => $slice->start(),
        'end'     => $slice->end(),
    );
=======
    return ('dataset' => $slice->dsname(),
            'chr'     => $slice->ssname(),
            'cs'      => $slice->csname(),
            'csver'   => $slice->csver(),
            'name'    => $slice->seqname(),
            'start'   => $slice->start(),
            'end'     => $slice->end(),
           );
>>>>>>> f6147d12
}


sub do_authentication {
    my ($self) = @_;

    my $user = $self->http_response_content(
        'GET',
        'authenticate_me',
        {'author' => $self->author},
    );
    return $user;
}

sub get_all_SequenceSets_for_DataSet {
  my ($self, $ds) = @_;
  return [] unless $ds;

  my $dataset_name = $ds->name;

  my $sequencesets_xml =
      $self->http_response_content(
          'GET', 'get_sequencesets', {
<<<<<<< HEAD
              'dataset' => $dataset_name, 'author' => $self->author,
=======
              'dataset' => $dataset_name, 'author' => $self->author
>>>>>>> f6147d12
          });

  local $XML::Simple::PREFERRED_PARSER = 'XML::Parser';
  # configure expat for speed, also used in Bio::Vega::XML::Parser

  my $sequencesets_hash =
      XMLin($sequencesets_xml,
            ForceArray => [ qw(
                dataset
                sequenceset
                subregion
                ) ],
            KeyAttr => {
                dataset     => 'name',
                sequenceset => 'name',
                subregion   => 'name',
            },
      )->{dataset}{$dataset_name}{sequencesets}{sequenceset};

  my $sequencesets = [
      map {
          $self->_make_SequenceSet(
              $_, $dataset_name, $sequencesets_hash->{$_});
      } keys %{$sequencesets_hash} ];

  if ($ds->READONLY) {
      foreach my $ss (@$sequencesets) {
          $ss->write_access(0);
      }
  }

  return $sequencesets;
}

sub _make_SequenceSet {
    my ($self, $name, $dataset_name, $params) = @_;

    my $sequenceset = Bio::Otter::Lace::SequenceSet->new;
    $sequenceset->name($name);
    $sequenceset->dataset_name($dataset_name);

    while (my ($key, $value) = each %{$params}) {
        if ($key eq 'subregion') {
            while (my ($sr_name, $sr_params) = each %{$value}) {
                next if $sr_params->{hidden};
                $sequenceset->set_subset(
                    $sr_name, [split(/,/, $sr_params->{content})]);
            }
        }
        elsif ($key eq 'coord_system_name' or $key eq 'coord_system_version') {
            $sequenceset->$key($value);
        }
        elsif ($sequenceset->can($key)) {
            die "Bad key $key" unless $key =~ /^[_A-Za-z]{1,16}$/;
            $sequenceset->$key($value);
        }
    }

    return $sequenceset;
}

sub get_all_CloneSequences_for_DataSet_SequenceSet { # without any lock info
  my ($self, $ds, $ss) = @_;
  return [] unless $ss ;
  my $csl = $ss->CloneSequence_list;
  return $csl if (defined $csl && scalar @$csl);

  my $dataset_name     = $ds->name;
  my $sequenceset_name = $ss->name;
  $ds->selected_SequenceSet($ss);

  my $clonesequences_xml = $self->http_response_content(
        'GET',
        'get_clonesequences',
        {
            'dataset'     => $dataset_name,
            'sequenceset' => $sequenceset_name,
<<<<<<< HEAD
            'author'      => $self->author
=======
            'coord_system_name' => $ss->coord_system_name,
            'coord_system_version' => $ss->coord_system_version,
            'author' => $self->author
>>>>>>> f6147d12
        }
  );

  local $XML::Simple::PREFERRED_PARSER = 'XML::Parser';
  # configure expat for speed, also used in Bio::Vega::XML::Parser

  my $clonesequences_array =
      XMLin($clonesequences_xml,
            ForceArray => [ qw(
                dataset
                sequenceset
                clonesequence
                ) ],
            KeyAttr => {
                dataset       => 'name',
                sequenceset   => 'name',
            },
      )->{dataset}{$dataset_name}{sequenceset}{$sequenceset_name}{clonesequences}{clonesequence};

  my $clonesequences = [
      map {
          $self->_make_CloneSequence(
              $dataset_name, $sequenceset_name, $_);
      } @{$clonesequences_array} ];
  $ss->CloneSequence_list($clonesequences);
  return $clonesequences;
}

sub _make_CloneSequence {
    my ($self, $dataset_name, $sequenceset_name, $params) = @_;

    my $clonesequence = Bio::Otter::Lace::CloneSequence->new;

    while (my ($key, $value) = each %{$params}) {
        if ($key eq 'chr') {
            $clonesequence->chromosome($value->{name});
        }
        elsif ($key eq 'coord_system_name' or $key eq 'coord_system_version') {
            $clonesequence->$key($value);
        }
        elsif ($clonesequence->can($key)) {
            die "Bad key $key" unless $key =~ /^[_A-Za-z]{1,16}$/;
            $clonesequence->$key($value);
        }
    }

    return $clonesequence;
}

sub get_methods_ace {
    my ($self) = @_;
    return $self->_get_cache_config_file('methods_ace');
}

sub get_accession_info {
    my ($self, @accessions) = @_; 

    my $hashref = $self->otter_response_content(
        'POST',
        'get_accession_info',
<<<<<<< HEAD
        {'author' => $self->author, accessions => join ',', @accessions },
=======
        {'author' => $self->author, accessions => join ',', @accessions
        },
>>>>>>> f6147d12
        );

    return $hashref;
}

sub get_accession_types {
    my ($self, @accessions) = @_;

    my $hashref = $self->otter_response_content(
        'POST',
        'get_accession_types',
<<<<<<< HEAD
        {'author' => $self->author, accessions => join ',', @accessions },
=======
        {'author'      => $self->author, accessions => join ',', @accessions         
        },
>>>>>>> f6147d12
        );

    return $hashref;
}

sub get_taxonomy_info {
    my ($self, @ids) = @_;

    my $response = $self->otter_response_content(
        'POST',
        'get_taxonomy_info',
<<<<<<< HEAD
        {'author' => $self->author, id => join ',', @ids },
=======
        {'author'      => $self->author, id => join ',', @ids
        },
>>>>>>> f6147d12
        );
    return $response;
}

sub save_otter_xml {
    my ($self, $xml, $dsname, $lock_token) = @_;

    $self->logger->logconfess("Cannot save_otter_xml, write_access configured off")
      unless $self->write_access;
    $self->logger->logconfess("Cannot save_otter_xml without a lock_token")
      unless $lock_token && $lock_token !~ /^unlocked /;

    my $content = $self->http_response_content(
        'POST',
        'write_region',
        {
            'dataset'  => $dsname,
            'data'     => $xml,
            'locknums' => $lock_token,
            'author'   => $self->author,
        }
    );

    return $content;
}

# lock_region, unlock_region : see Bio::Otter::Lace::AceDatabase

sub _DataSet_SequenceSet_response_content {
    my ($self, $ds, $ss, $method, $script, $extra) = @_;

    my $query = {
        'dataset'  => $ds->name,
        'chr'      => $ss->name,
        'author'   => $self->author
    };
    
    if ($extra and ref($extra) eq 'HASH') {
      %$query = (%$query, %$extra);
    }
    my $content =
        $self->otter_response_content($method, $script, $query);

    return $content;
}

# configuration

sub config_value {
    my ($self, $key) = @_;

    return $self->config_section_value(client => $key);
}

sub config_section_value {
    my ($self, $section, $key) = @_;
    return Bio::Otter::Lace::Defaults::config_value($section, $key);
}

sub config_value_list {
    my ($self, @keys) = @_;
    return Bio::Otter::Lace::Defaults::config_value_list(@keys);
}

sub config_value_list_merged {
    my ($self, @keys) = @_;
    return Bio::Otter::Lace::Defaults::config_value_list_merged(@keys);
}

sub config_section {
    my ($self, @keys) = @_;
    return Bio::Otter::Lace::Defaults::config_section(@keys);
}

sub config_keys {
    my ($self, @keys) = @_;
    return Bio::Otter::Lace::Defaults::config_keys(@keys);
}

############## Session recovery methods ###################################

sub sessions_needing_recovery {
    my ($self) = @_;

    my $proc_table = Proc::ProcessTable->new;
    my @otter_procs =
      grep { defined $_->cmndline && $_->cmndline =~ /otter/ }
        @{$proc_table->table};
    my %existing_pid = map {$_->pid, 1} @otter_procs;

    my $to_recover = [];

    foreach ( $self->_all_sessions ) {
        my ( $lace_dir, $pid, $mtime ) = @{$_};
        next if $existing_pid{$pid};

        if (my $name = $self->_maybe_recoverable($lace_dir)) {
            push(@$to_recover, [$lace_dir, $mtime, $name]);
        }
        else {
            try {
                # Attempt to release locks of uninitialised sessions
                my $adb = $self->recover_session($lace_dir, 1);
                $adb->error_flag(0);    # It is uninitialised, so we want it to be removed
                $lace_dir = $adb->home;
                if ($adb->write_access) {
                    my ($dsname, $slice_name) = split(/ /, $adb->name);
                    $adb->unlock_otter_slice($dsname, $slice_name);
                    $self->logger->warn("Removed lock from uninitialised database in '$lace_dir'");
                }
            }
            catch { $self->logger->error("error while recovering session '$lace_dir': $_"); };
            if (-d $lace_dir) {
                # Belt and braces - if the session was unrecoverable we want it to be deleted.
                my $done = $self->_move_to_done($lace_dir);
                $self->logger->logdie("Uninitialised or corrupted SQLite DB: '$lace_dir' moved to '$done'");
            }
        }
    }

    # Sort by modification date, ascending
    $to_recover = [sort {$a->[1] <=> $b->[1]} @$to_recover];

    return $to_recover;
}

sub _move_to_done {
    my ($self, $lace_dir) = @_;

    my $done = "$lace_dir.done"; # string also in new_AceDatabase
    rename($lace_dir, $done) # RT410906: sometimes this would fail
      or $self->logger->logdie("Error renaming '$lace_dir' to '$done'; $!");
    # DUP: rename also in $adb->DESTROY

    return $done;
}

sub _maybe_recoverable {
    my ($self, $home_dir) = @_;

    my $db = Bio::Otter::Lace::DB->new(home => $home_dir, client => $self);

    my $xml = $db->get_tag_value('region_xml');
    return unless $xml;

    return $db->get_tag_value('name');
}

sub recover_session {
    my ($self, $dir, $unrecoverable) = @_;

    my $adb = $self->new_AceDatabase;
    $adb->error_flag(1);
    my $home = $adb->home;

    if (rename($dir, $home)) {
        $self->logger->info("recover_session: renamed $dir -> $home");
    } else {
        $self->logger->logdie("Cannot move '$dir' to '$home'; $!");
    }

    if ($unrecoverable) {
        # get the adb-with-slice back, for possible lock release and cleanup in sessions_needing_recovery()
        try { $adb->recover_slice_from_region_xml; }
        catch { $self->logger->warn($_); };
        return $adb;
    }

    # All the info we need about the genomic region
    # in the lace database is saved in the region XML
    # dot file.
    $adb->recover_slice_from_region_xml;
    $adb->reload_filter_state;

    return $adb;
}

############## Session recovery methods end here ############################


############## server requests for AceDatabase ##############################

sub get_region_xml {
    my ($self, $slice) = @_;
    my $xml = $self->http_response_content(
        'GET',
        'get_region',
        { $self->slice_query($slice), 'author' => $self->author },
        );
    return $xml;
}

sub get_assembly_dna {
    my ($self, $slice) = @_;

    my $response = $self->otter_response_content(
        'GET',
        'get_assembly_dna',
        { $self->slice_query($slice), 'author' => $self->author },
        );
    return $response->{dna};
}

sub lock_region {
    my ($self, $slice) = @_;
    my $hash = $self->otter_response_content(
        'POST',
        'lock_region',
        {
            $self->slice_query($slice),
            hostname => $self->client_hostname,
            'author' => $self->author
        },
        );
    return $hash;
}

sub unlock_region {
    my ($self, $dataset_name, $locknums) = @_;
    my $hash = $self->otter_response_content(
        'POST',
        'unlock_region',
        {
            dataset  => $dataset_name,
            locknums => $locknums,
<<<<<<< HEAD
            'author' => $self->author,
=======
            'author' => $self->author 
>>>>>>> f6147d12
        },
        );
    return $hash;
}

############## server requests for AceDatabase end here #####################

# This is under the control of $self->_debug_client() and should match the corresponding
# log4perl.logger.client in Bio::Otter::LogFile::make_log().
#
sub _client_logger {
    return logger('otter.client');
}

1;

__END__

=head1 NAME - Bio::Otter::Lace::Client

=head1 DESCRIPTION

A B<Client> object Communicates with an otter
HTTP server on a particular url.  It
has methods to fetch annotated gene information
in otter XML, lock and unlock clones, and save
"ace" formatted annotation back.  It also returns
lists of B<DataSet> objects provided by the
server.


=head1 CLASS METHODS

=head2 the()

Return a singleton instance, instantiating it if necessary.

Objects which are tied (by an instance variable / property) to a
particular client instance should avoid using this.

=head2 new()

An ordinary constructor, making instances as requested.


=head1 AUTHOR

Ana Code B<email> anacode@sanger.ac.uk<|MERGE_RESOLUTION|>--- conflicted
+++ resolved
@@ -57,10 +57,7 @@
 use Bio::Otter::Auth::SSO;
 use Bio::Vega::Utils::MacProxyConfig qw{ mac_os_x_set_proxy_vars };
 use Bio::Otter::Auth::Access;
-<<<<<<< HEAD
-
-=======
->>>>>>> f6147d12
+
 use 5.009001; # for stacked -f -r which returns false under 5.8.8
 
 # we add "1" and "2" as keys for backwards compatibility with "debug=1" and "debug=2"
@@ -134,11 +131,10 @@
 
 sub author {
     my ($self, $author) = @_;
-    
+
     $self->logger->error('Set using the Config file please.') if $author;
-    
+
     return $self->config_value('author') || (getpwuid($<))[0];
-    
 }
 
 sub email {
@@ -728,6 +724,7 @@
     my $blix_cfg = __user_home()."/.blixemrc";
     my $blix_cfg_exist = -f $blix_cfg ? "exists" : "not present";
     $self->_client_logger->info("setup_pfetch_env: PFETCH_WWW now $new_PW; $blix_cfg $blix_cfg_exist");
+
     return;
 }
 
@@ -790,15 +787,14 @@
 
     my $password_attempts = $self->_password_attempts;
     my ($response, $content);
-    
+
     REQUEST: while (1) {
         $response = $self->_do_http_request($method, $scriptname, $params);
-        
         $content = $response->decoded_content;
         if ($response->is_success) {
             last REQUEST;
         }
-        my $code = $response->code;        
+        my $code = $response->code;
         if ($code == 401 || $code == 403) {
             # 401 = unauthorized
             # 403 = forbidden
@@ -887,6 +883,7 @@
 
 sub _do_http_request {
     my ($self, $method, $scriptname, $params) = @_;
+
     my $url = $self->url_root.'/'.$scriptname;
     my $paramstring = $self->_escaped_param_string($params);
 
@@ -966,13 +963,9 @@
         {
             'dataset'  => $dsname,
             'qnames'   => $qnames_string,
-<<<<<<< HEAD
-            'author'   => $self->author
-=======
             'author'   => $self->author,
             'coord_system_name' => $ss->coord_system_name,
             'coord_system_version' => $ss->coord_system_version,
->>>>>>> f6147d12
         },
     );
 
@@ -1004,14 +997,9 @@
 }
 
 sub get_db_info {
-<<<<<<< HEAD
-    my ($self, $dsname) = @_;
-    my $hashref = $self->otter_response_content(GET => 'get_db_info', { dataset => $dsname, 'author' => $self->author });
-=======
     my ($self, $dsname, $coord_system_name, $coord_system_version) = @_;
     my $hashref = $self->otter_response_content(GET => 'get_db_info', { dataset => $dsname, 'coord_system_name' => $coord_system_name,
                                                                          'coord_system_version' => $coord_system_version, 'author' => $self->author });
->>>>>>> f6147d12
     return $hashref;
 }
 
@@ -1019,17 +1007,12 @@
     my ($self, $ds, $ss) = @_;
     my $response =
        $self->_DataSet_SequenceSet_response_content(
-<<<<<<< HEAD
-           $ds, $ss, 'GET', 'get_locks', {'author' => $self->author});
-
-=======
            $ds, $ss, 'GET', 'get_locks',
         {
             'coord_system_name' => $ss->coord_system_name,
             'coord_system_version' => $ss->coord_system_version,
             'author' => $self->author
         });
->>>>>>> f6147d12
     my @slice_lock = map { Bio::Vega::SliceLock->new_from_json($_) }
       @{ $response->{SliceLock} || [] };
 
@@ -1052,11 +1035,7 @@
 
     my $response =
         $self->_DataSet_SequenceSet_response_content(
-<<<<<<< HEAD
-            $ds, $ss, 'GET', 'get_sequence_notes', {'author' => $self->author});
-=======
             $ds, $ss, 'GET', 'get_sequence_notes',{'author' => $self->author});
->>>>>>> f6147d12
 
     my %ctgname2notes = ();
 
@@ -1128,11 +1107,7 @@
             'contig'    => $contig_name,
             'timestamp' => $seq_note->timestamp(),
             'text'      => $seq_note->text(),
-<<<<<<< HEAD
-            'author'    => $self->author,
-=======
-            'author' => $self->author
->>>>>>> f6147d12
+            'author'    => $self->author
         },
     );
 
@@ -1165,8 +1140,7 @@
 
     my $datasets_hash = $self->otter_response_content
         ('GET', 'get_datasets', {'author' => $self->author});
-<<<<<<< HEAD
-=======
+
 
     return $datasets_hash;
 }
@@ -1175,7 +1149,6 @@
     my ($self, $acc) = @_;
     my $datasets_hash = $self->otter_response_content
         ('GET', 'get_fasta_sequence', {'id'=>$acc, 'author' => $self->author});
->>>>>>> f6147d12
 
     return $datasets_hash;
 }
@@ -1228,7 +1201,6 @@
 
     # Is user associated with the cookiejar the one configured?
     # Done here because it's the first action of Otter.
-    
     my $who_am_i = $self->do_authentication;
     if ($who_am_i ne $self->author) {
         my $a = $self->author;
@@ -1248,11 +1220,7 @@
     return $self->http_response_content(
         'GET',
         'get_config',
-<<<<<<< HEAD
-        { 'key' => $key, 'author' => $self->author },
-=======
         { 'key' => $key,'author' => $self->author },
->>>>>>> f6147d12
         );
 }
 
@@ -1289,11 +1257,9 @@
 # same as Bio::Otter::Server::Config->designations (fresh every time)
 sub _get_designations {
     my ($self) = @_;
-<<<<<<< HEAD
-    my $hashref = $self->otter_response_content(GET => 'get_config', { key => 'designations', 'author' => $self->author });
-=======
+
     my $hashref = $self->otter_response_content(GET => 'get_config', { key => 'designations','author' => $self->author });
->>>>>>> f6147d12
+
     return $hashref;
 }
 
@@ -1389,17 +1355,7 @@
 sub slice_query {
     my ($self, $slice) = @_;
     die unless wantarray;
-<<<<<<< HEAD
-    return (
-        'dataset' => $slice->dsname(),
-        'chr'     => $slice->ssname(),
-        'cs'      => $slice->csname(),
-        'csver'   => $slice->csver(),
-        'name'    => $slice->seqname(),
-        'start'   => $slice->start(),
-        'end'     => $slice->end(),
-    );
-=======
+
     return ('dataset' => $slice->dsname(),
             'chr'     => $slice->ssname(),
             'cs'      => $slice->csname(),
@@ -1408,7 +1364,7 @@
             'start'   => $slice->start(),
             'end'     => $slice->end(),
            );
->>>>>>> f6147d12
+
 }
 
 
@@ -1431,13 +1387,7 @@
 
   my $sequencesets_xml =
       $self->http_response_content(
-          'GET', 'get_sequencesets', {
-<<<<<<< HEAD
-              'dataset' => $dataset_name, 'author' => $self->author,
-=======
-              'dataset' => $dataset_name, 'author' => $self->author
->>>>>>> f6147d12
-          });
+          'GET', 'get_sequencesets', {'dataset' => $dataset_name, 'author' => $self->author});
 
   local $XML::Simple::PREFERRED_PARSER = 'XML::Parser';
   # configure expat for speed, also used in Bio::Vega::XML::Parser
@@ -1514,13 +1464,10 @@
         {
             'dataset'     => $dataset_name,
             'sequenceset' => $sequenceset_name,
-<<<<<<< HEAD
-            'author'      => $self->author
-=======
             'coord_system_name' => $ss->coord_system_name,
             'coord_system_version' => $ss->coord_system_version,
             'author' => $self->author
->>>>>>> f6147d12
+
         }
   );
 
@@ -1581,12 +1528,8 @@
     my $hashref = $self->otter_response_content(
         'POST',
         'get_accession_info',
-<<<<<<< HEAD
-        {'author' => $self->author, accessions => join ',', @accessions },
-=======
         {'author' => $self->author, accessions => join ',', @accessions
         },
->>>>>>> f6147d12
         );
 
     return $hashref;
@@ -1598,12 +1541,8 @@
     my $hashref = $self->otter_response_content(
         'POST',
         'get_accession_types',
-<<<<<<< HEAD
-        {'author' => $self->author, accessions => join ',', @accessions },
-=======
-        {'author'      => $self->author, accessions => join ',', @accessions         
+        {'author' => $self->author, accessions => join ',', @accessions         
         },
->>>>>>> f6147d12
         );
 
     return $hashref;
@@ -1615,12 +1554,9 @@
     my $response = $self->otter_response_content(
         'POST',
         'get_taxonomy_info',
-<<<<<<< HEAD
-        {'author' => $self->author, id => join ',', @ids },
-=======
-        {'author'      => $self->author, id => join ',', @ids
+        {'author' => $self->author, id => join ',', @ids
         },
->>>>>>> f6147d12
+
         );
     return $response;
 }
@@ -1846,11 +1782,7 @@
         {
             dataset  => $dataset_name,
             locknums => $locknums,
-<<<<<<< HEAD
-            'author' => $self->author,
-=======
-            'author' => $self->author 
->>>>>>> f6147d12
+            'author' => $self->author
         },
         );
     return $hash;
