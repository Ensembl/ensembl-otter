
### Bio::Otter::Lace::DB

package Bio::Otter::Lace::DB;

use strict;
use warnings;
use Carp qw( confess cluck );
use DBI;

use Bio::Otter::Lace::DB::ColumnAdaptor;
use Bio::Otter::Lace::DB::OTFRequestAdaptor;
use Bio::Vega::CoordSystemFactory;

use parent qw( Bio::Otter::Log::WithContextMixin );

my(
    %species,
    %dbh,
    %file,
    %vega_dba,
    %session_slice,
    %whole_slice,
    %ColumnAdaptor,
    %OTFRequestAdaptor,
    %log_context,
    );

sub DESTROY {
    my ($self) = @_;

    delete($species{$self});
    delete($dbh{$self});
    delete($file{$self});
    delete($vega_dba{$self});
    delete($session_slice{$self});
    delete($whole_slice{$self});
    delete($ColumnAdaptor{$self});
    delete($OTFRequestAdaptor{$self});
    delete($log_context{$self});

    return;
}

sub new {
    my ($pkg, %args) = @_;

    my ($species, $home, $client, $log_context) = @args{qw( species home client log_context )};

    my $ref = "";
    my $self = bless \$ref, $pkg;
    $self->log_context($log_context);

    unless ($home) {
        $self->logger->logconfess("Cannot create SQLite database without home parameter");
    }

    $self->species($species);

    my $file = "$home/otter.sqlite";
    $self->file($file);

    $self->logger->debug("new() connecting to '$file'");
    $self->init_db($client);

    return $self;
}

sub species {
    my ($self, $arg) = @_;

    if ($arg) {
        $species{$self} = $arg;
    }
    return $species{$self};
}

sub dbh {
    my ($self, $arg) = @_;

    if ($arg) {
        $dbh{$self} = $arg;
    }
    return $dbh{$self};
}

sub ColumnAdaptor {
    my ($self) = @_;

    return $ColumnAdaptor{$self} ||=
        Bio::Otter::Lace::DB::ColumnAdaptor->new($self->dbh);
}

sub OTFRequestAdaptor {
    my ($self) = @_;

    return $OTFRequestAdaptor{$self} ||=
        Bio::Otter::Lace::DB::OTFRequestAdaptor->new($self->dbh);
}

sub file {
    my ($self, $arg) = @_;

    if ($arg) {
        $file{$self} = $arg;
    }
    return $file{$self};
}

sub vega_dba {
    my ($self) = @_;

    return $vega_dba{$self} if $vega_dba{$self};

    $self->_is_loaded('dataset_info') or
        $self->logger->logconfess("Cannot create Vega adaptor until dataset info is loaded");

    $vega_dba{$self} = $self->_dba;

    return $vega_dba{$self};
}

sub _dba {
    my ($self, $suffix) = @_;

    # This pulls in EnsEMBL, so we only do it if required, to reduce the footprint of filter_get &co.
    require Bio::Vega::DBSQL::DBAdaptor;

    # We need a unique species per session to avoid confusing the EnsEMBL API.
    #
    # We also need a separate species name for our throw-away adaptor when storing coord_systems
    # and mappings.
    my $db_species = sprintf('%s:::%s', $self->species, $self->log_context);
    $db_species .= $suffix if $suffix;
    $self->logger->debug("Connecting for '$db_species'");

    return Bio::Vega::DBSQL::DBAdaptor->new(
        -driver  => 'SQLite',
        -dbname  => $self->file,
        -species => $db_species,
        -reconnect_when_connection_lost => 1, # to cope with Registry->clear disconnecting everything
        -no_cache => 1,                       # for sanity in FromHumAce
        );
}

sub session_slice {
    my ($self, $ensembl_slice) = @_;

    my $session_slice = $session_slice{$self};
    return $session_slice if $session_slice;

    $ensembl_slice or
        $self->logger->logconfess("ensembl_slice must be supplied when creating or recovering session_slice");

    # Slice should have been created by Bio::Vega::Region::Store->store()

    my $db_seq_region = $self->_fetch_seq_region_for_slice($ensembl_slice);
    $whole_slice{$self} = $db_seq_region;

    $session_slice = $db_seq_region->sub_Slice($ensembl_slice->start, $ensembl_slice->end);
    return $session_slice{$self} = $session_slice;
}

sub whole_slice {
    my ($self) = @_;

    my $whole_slice = $whole_slice{$self};
    unless ($whole_slice) {
        $self->logger->logconfess("cannot call whole_slice() before setting session_slice()");
    }

    return $whole_slice;
}

sub _fetch_seq_region_for_slice {
    my ($self, $slice) = @_;

    my $slice_adaptor = $self->vega_dba->get_SliceAdaptor;
    my $db_seq_region = $slice_adaptor->fetch_by_region($slice->coord_system->name, $slice->seq_region_name);

    unless ($db_seq_region) {
        $self->logger->logconfess(sprintf("slice not found in SQLite for '%s' [%s]",
                                          $slice->seq_region_name, $slice->coord_system->name));
    }

    return $db_seq_region;
}

sub get_tag_value {
    my ($self, $tag) = @_;

    my $sth = $dbh{$self}->prepare(q{ SELECT value FROM otter_tag_value WHERE tag = ? });
    $sth->execute($tag);
    my ($value) = $sth->fetchrow;
    return $value;
}

sub set_tag_value {
    my ($self, $tag, $value) = @_;

    unless (defined $value) {
        $self->logger->logconfess("No value provided");
    }

    my $sth = $dbh{$self}->prepare(q{ INSERT OR REPLACE INTO otter_tag_value (tag, value) VALUES (?,?) });
    $sth->execute($tag, $value);

    return;
}

sub _has_table {
    my ($self, $table) = @_;
    my $sth = $dbh{$self}->table_info(undef, 'main', $table, 'TABLE');
    my $table_info = $sth->fetchrow_hashref;
    return unless $table_info;
    return $table_info->{TABLE_NAME};
}

sub _is_loaded {
    my ($self, $name, $value) = @_;

    my $has_tag_table = $self->_has_table('otter_tag_value');

    if (defined $value) {
        $self->logger->logdie("No otter_tag_value table when setting '$name' tag.") unless $has_tag_table;
        return $self->set_tag_value($name, $value);
    }

    return unless $has_tag_table;
    return $self->get_tag_value($name);
}

sub init_db {
    my ($self, $client) = @_;

    my $file = $self->file or $self->logger->logconfess("Cannot create SQLite database: file not set");

    my $done_file = $file;
    $done_file =~ s{/([^/]+)$}{.done/$1};
    if (!-f $file && -f $done_file) {
        $self->logger->logcluck("Running late?\n  Absent: $file\n  Exists: $done_file");
        # Diagnostics because I saw it after RT395938 Zircon 13e593c10ce4cb1ccdfd362a293a1e940e24e26d
    }

    my $dbh = DBI->connect("dbi:SQLite:dbname=$file", undef, undef, {
        RaiseError => 1,
        AutoCommit => 1,
        sqlite_use_immediate_transaction => 1,
        sqlite_allow_multiple_statements => 1,
        });
    $dbh{$self} = $dbh;

    $self->create_tables($client->get_otter_schema,  'schema_otter')  unless $self->_is_loaded('schema_otter');
    $self->create_tables($client->get_loutre_schema, 'schema_loutre') unless $self->_is_loaded('schema_loutre');

    return 1;
}

sub create_tables {
    my ($self, $schema, $name) = @_;
    
    $self->logger->debug("create_tables for '$name'");

    my $dbh = $dbh{$self};
    $dbh->begin_work;
    $dbh->do($schema);
    $dbh->commit;

    $self->_is_loaded($name, 1);

    return;
}

sub load_dataset_info {
    my ($self, $dataset) = @_;
    return if $self->_is_loaded('dataset_info');

    $self->_is_loaded('schema_loutre') or
        $self->logger->logconfess("Cannot load dataset info: loutre schema not loaded");

    my $dbh = $dbh{$self};
<<<<<<< HEAD

    my $meta_sth = $dbh->prepare(q{ INSERT INTO meta (species_id, meta_key, meta_value) VALUES (?, ?, ?) });
    my $meta_hash = $dataset->meta_hash;

    my @cs_cols = qw(                                        coord_system_id  species_id  name  version  rank  attrib );
    my $cs_sth  = $dbh->prepare(q{ INSERT INTO coord_system (coord_system_id, species_id, name, version, rank, attrib)
                                                     VALUES (?, ?, ?, ?, ?, ?) });

=======
    my $select_sth = $dbh->prepare(q{ SELECT species_id, meta_key, meta_value FROM meta WHERE species_id = ? AND meta_key = ? AND meta_value = ? });
    my $meta_sth = $dbh->prepare(q{ INSERT INTO meta (species_id, meta_key, meta_value) VALUES (?, ?, ?) });
    my $meta_hash = $dataset->meta_hash;

>>>>>>> 6cba05ea
    # I'm not really sure we need to do this - we could just use a local version
    #

    my @at_cols = qw(                                       attrib_type_id  code  name  description );
    my $at_sth  = $dbh->prepare(q{ INSERT INTO attrib_type (attrib_type_id, code, name, description)
                                                    VALUES (?, ?, ?, ?) });
    my $at_list = $dataset->get_db_info_item('attrib_type');

    my $_dba = $self->_dba('_coords');     # we throw this one away
    my $override_specs = $dataset->get_db_info_item('coord_systems');
    my $dna_cs_rank;
    foreach my $value (values %$override_specs) {
      if ($value->{'-sequence_level'}) {
        $value->{'-sequence_level'} = 0;
        $dna_cs_rank = $value->{'-rank'}+1;
      }
    }
    
    my $cs_factory = Bio::Vega::CoordSystemFactory->new(
        dba           => $_dba,
        create_in_db  => 1,
        override_spec => $override_specs,
        );
    my $toplevel_cs = $dataset->get_db_info_item('coord_system.chromosome');

    
    $override_specs->{dna_contig} = {
      '-rank' => $dna_cs_rank,
      '-sequence_level' => 1,
      '-default' => 1,
      'version'  => $toplevel_cs->{version},
    };
    push(@{$meta_hash->{'assembly.mapping'}->{values}}, $toplevel_cs->{name}.':'.$toplevel_cs->{version}.'|dna_contig:'.$toplevel_cs->{version});
    

    $dbh->begin_work;

    # Meta first, so that CoordSystemAdaptor doesn't complain about missing schema_version
    #
    while (my ($key, $details) = each %$meta_hash) {
        foreach my $value (@{$details->{values}}) {
            $select_sth->execute($details->{species_id}, $key, $value);
            if($select_sth->fetchrow_array) {
                next;
            }
            else {
                $meta_sth->execute($details->{species_id}, $key, $value);
            }
        }
    }

    # Attributes
    #
    foreach my $row (@$at_list) {
        $at_sth->execute(@$row{@at_cols});
    }

    $dbh->commit;


    # Coord systems via factory
    #
    $cs_factory->known;
    $cs_factory->instantiate_all;

    # Mappings
    #

    $self->_is_loaded('dataset_info', 1);

    return;
}

# Required by Bio::Otter::Log::WithContextMixin
# (default version is not inside-out compatible!)
sub log_context {
    my ($self, $arg) = @_;

    if ($arg) {
        $log_context{$self} = $arg;
    }

    return $log_context{$self} if $log_context{$self};
    return '-B-O-L-DB unnamed-';
}

1;

__END__

=head1 NAME - Bio::Otter::Lace::DB

=head1 DESCRIPTION

The SQLite db stored in the local AceDatabase directory.

=head1 AUTHOR

Ana Code B<email> anacode@sanger.ac.uk
<|MERGE_RESOLUTION|>--- conflicted
+++ resolved
@@ -279,21 +279,12 @@
         $self->logger->logconfess("Cannot load dataset info: loutre schema not loaded");
 
     my $dbh = $dbh{$self};
-<<<<<<< HEAD
-
-    my $meta_sth = $dbh->prepare(q{ INSERT INTO meta (species_id, meta_key, meta_value) VALUES (?, ?, ?) });
-    my $meta_hash = $dataset->meta_hash;
-
-    my @cs_cols = qw(                                        coord_system_id  species_id  name  version  rank  attrib );
-    my $cs_sth  = $dbh->prepare(q{ INSERT INTO coord_system (coord_system_id, species_id, name, version, rank, attrib)
-                                                     VALUES (?, ?, ?, ?, ?, ?) });
-
-=======
+
     my $select_sth = $dbh->prepare(q{ SELECT species_id, meta_key, meta_value FROM meta WHERE species_id = ? AND meta_key = ? AND meta_value = ? });
     my $meta_sth = $dbh->prepare(q{ INSERT INTO meta (species_id, meta_key, meta_value) VALUES (?, ?, ?) });
     my $meta_hash = $dataset->meta_hash;
 
->>>>>>> 6cba05ea
+
     # I'm not really sure we need to do this - we could just use a local version
     #
 
