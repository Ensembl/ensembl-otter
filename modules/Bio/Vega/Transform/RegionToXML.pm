--- conflicted
+++ resolved
@@ -1,10 +1,6 @@
 =head1 LICENSE
 
-<<<<<<< HEAD
-Copyright [2018-2020] EMBL-European Bioinformatics Institute
-=======
 Copyright [2018-2021] EMBL-European Bioinformatics Institute
->>>>>>> 52d0b502
 
 Licensed under the Apache License, Version 2.0 (the "License");
 you may not use this file except in compliance with the License.
