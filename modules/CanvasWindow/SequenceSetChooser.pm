--- conflicted
+++ resolved
@@ -315,10 +315,6 @@
         $sn->top_window()->deiconify();
         $sn->top_window()->raise();
     } else {
-<<<<<<< HEAD
-=======
-
->>>>>>> cf73ad05
         my $ss = $self->DataSet->get_SequenceSet_by_name($ss_name);
         my $top = $self->top_window()->Toplevel
           (-title => $Bio::Otter::Lace::Client::PFX.ucfirst($ss->coord_system_name)." $ss_name");
